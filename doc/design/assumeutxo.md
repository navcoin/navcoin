# assumeutxo

Assumeutxo is a feature that allows fast bootstrapping of a validating navcoind
instance with a very similar security model to assumevalid.

The RPC commands `dumptxoutset` and `loadtxoutset` (yet to be merged) are used to
respectively generate and load UTXO snapshots. The utility script
`./contrib/devtools/utxo_snapshot.sh` may be of use.

## General background

- [assumeutxo proposal](https://github.com/jamesob/assumeutxo-docs/tree/2019-04-proposal/proposal)
- [Github issue](https://github.com/bitcoin/bitcoin/issues/15605)
- [draft PR](https://github.com/bitcoin/bitcoin/pull/15606)

## Design notes

- A new block index `nStatus` flag is introduced, `BLOCK_ASSUMED_VALID`, to mark block
  index entries that are required to be assumed-valid by a chainstate created
  from a UTXO snapshot. This flag is mostly used as a way to modify certain
  CheckBlockIndex() logic to account for index entries that are pending validation by a
  chainstate running asynchronously in the background. We also use this flag to control
  which index entries are added to setBlockIndexCandidates during LoadBlockIndex().

- The concept of UTXO snapshots is treated as an implementation detail that lives
  behind the ChainstateManager interface. The external presentation of the changes
  required to facilitate the use of UTXO snapshots is the understanding that there are
  now certain regions of the chain that can be temporarily assumed to be valid (using
  the nStatus flag mentioned above). In certain cases, e.g. wallet rescanning, this is
  very similar to dealing with a pruned chain.

  Logic outside ChainstateManager should try not to know about snapshots, instead
  preferring to work in terms of more general states like assumed-valid.


## Chainstate phases

Chainstate within the system goes through a number of phases when UTXO snapshots are
used, as managed by `ChainstateManager`. At various points there can be multiple
`Chainstate` objects in existence to facilitate both maintaining the network tip and
performing historical validation of the assumed-valid chain.

It is worth noting that though there are multiple separate chainstates, those
chainstates share use of a common block index (i.e. they hold the same `BlockManager`
reference).

The subheadings below outline the phases and the corresponding changes to chainstate
data.

### "Normal" operation via initial block download

`ChainstateManager` manages a single Chainstate object, for which
`m_snapshot_blockhash` is null. This chainstate is (maybe obviously)
considered active. This is the "traditional" mode of operation for navcoind.

|    |    |
| ---------- | ----------- |
| number of chainstates | 1 |
| active chainstate | ibd |

### User loads a UTXO snapshot via `loadtxoutset` RPC

`ChainstateManager` initializes a new chainstate (see `ActivateSnapshot()`) to load the
snapshot contents into. During snapshot load and validation (see
`PopulateAndValidateSnapshot()`), the new chainstate is not considered active and the
original chainstate remains in use as active.

|    |    |
| ---------- | ----------- |
| number of chainstates | 2 |
| active chainstate | ibd |

Once the snapshot chainstate is loaded and validated, it is promoted to active
chainstate and a sync to tip begins. A new chainstate directory is created in the
datadir for the snapshot chainstate called `chainstate_snapshot`.

When this directory is present in the datadir, the snapshot chainstate will be detected
and loaded as active on node startup (via `DetectSnapshotChainstate()`).

A special file is created within that directory, `base_blockhash`, which contains the
serialized `uint256` of the base block of the snapshot. This is used to reinitialize
the snapshot chainstate on subsequent inits. Otherwise, the directory is a normal
leveldb database.

|    |    |
| ---------- | ----------- |
| number of chainstates | 2 |
| active chainstate | snapshot |

The snapshot begins to sync to tip from its base block, technically in parallel with
the original chainstate, but it is given priority during block download and is
allocated most of the cache (see `MaybeRebalanceCaches()` and usages) as our chief
goal is getting to network tip.

**Failure consideration:** if shutdown happens at any point during this phase, both
chainstates will be detected during the next init and the process will resume.

### Snapshot chainstate hits network tip

Once the snapshot chainstate leaves IBD, caches are rebalanced
(via `MaybeRebalanceCaches()` in `ActivateBestChain()`) and more cache is given
to the background chainstate, which is responsible for doing full validation of the
assumed-valid parts of the chain.

**Note:** at this point, ValidationInterface callbacks will be coming in from both
chainstates. Considerations here must be made for indexing, which may no longer be happening
sequentially.

### Background chainstate hits snapshot base block

Once the tip of the background chainstate hits the base block of the snapshot
chainstate, we stop use of the background chainstate by setting `m_disabled`, in
`CompleteSnapshotValidation()`, which is checked in `ActivateBestChain()`). We hash the
background chainstate's UTXO set contents and ensure it matches the compiled value in
`CMainParams::m_assumeutxo_data`.

|    |    |
| ---------- | ----------- |
| number of chainstates | 2 (ibd has `m_disabled=true`) |
| active chainstate | snapshot |

<<<<<<< HEAD
**Failure consideration:** if navcoind unexpectedly halts after `m_stop_use` is set on
the background chainstate but before `CompleteSnapshotValidation()` can finish, the
need to complete snapshot validation will be detected on subsequent init by
`ChainstateManager::CheckForUncleanShutdown()`.

### Bitcoind restarts sometime after snapshot validation has completed

When navcoind initializes again, what began as the snapshot chainstate is now
indistinguishable from a chainstate that has been built from the traditional IBD
process, and will be initialized as such.
=======
The background chainstate data lingers on disk until the program is restarted.

### Bitcoind restarts sometime after snapshot validation has completed

After a shutdown and subsequent restart, `LoadChainstate()` cleans up the background
chainstate with `ValidatedSnapshotCleanup()`, which renames the `chainstate_snapshot`
datadir as `chainstate` and removes the now unnecessary background chainstate data.
>>>>>>> f7bdcfc8

|    |    |
| ---------- | ----------- |
| number of chainstates | 1 |
| active chainstate | ibd (was snapshot, but is now fully validated) |

What began as the snapshot chainstate is now indistinguishable from a chainstate that
has been built from the traditional IBD process, and will be initialized as such.

A file will be left in `chainstate/base_blockhash`, which indicates that the
chainstate, even though now fully validated, was originally started from a snapshot
with the corresponding base blockhash.<|MERGE_RESOLUTION|>--- conflicted
+++ resolved
@@ -119,26 +119,13 @@
 | number of chainstates | 2 (ibd has `m_disabled=true`) |
 | active chainstate | snapshot |
 
-<<<<<<< HEAD
-**Failure consideration:** if navcoind unexpectedly halts after `m_stop_use` is set on
-the background chainstate but before `CompleteSnapshotValidation()` can finish, the
-need to complete snapshot validation will be detected on subsequent init by
-`ChainstateManager::CheckForUncleanShutdown()`.
-
-### Bitcoind restarts sometime after snapshot validation has completed
-
-When navcoind initializes again, what began as the snapshot chainstate is now
-indistinguishable from a chainstate that has been built from the traditional IBD
-process, and will be initialized as such.
-=======
 The background chainstate data lingers on disk until the program is restarted.
 
-### Bitcoind restarts sometime after snapshot validation has completed
+### Navcoind restarts sometime after snapshot validation has completed
 
 After a shutdown and subsequent restart, `LoadChainstate()` cleans up the background
 chainstate with `ValidatedSnapshotCleanup()`, which renames the `chainstate_snapshot`
 datadir as `chainstate` and removes the now unnecessary background chainstate data.
->>>>>>> f7bdcfc8
 
 |    |    |
 | ---------- | ----------- |
