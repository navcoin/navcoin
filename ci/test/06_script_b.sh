--- conflicted
+++ resolved
@@ -38,15 +38,9 @@
 
 if [ "${RUN_TIDY}" = "true" ]; then
   set -eo pipefail
-<<<<<<< HEAD
   export P_CI_DIR="${BASE_BUILD_DIR}/navcoin-$HOST/src/"
-  ( CI_EXEC run-clang-tidy -quiet "${MAKEJOBS}" ) | grep -C5 "error"
+  ( CI_EXEC run-clang-tidy-15 -quiet "${MAKEJOBS}" ) | grep -C5 "error"
   export P_CI_DIR="${BASE_BUILD_DIR}/navcoin-$HOST/"
-=======
-  export P_CI_DIR="${BASE_BUILD_DIR}/bitcoin-$HOST/src/"
-  ( CI_EXEC run-clang-tidy-15 -quiet "${MAKEJOBS}" ) | grep -C5 "error"
-  export P_CI_DIR="${BASE_BUILD_DIR}/bitcoin-$HOST/"
->>>>>>> 23056436
   CI_EXEC "python3 ${DIR_IWYU}/include-what-you-use/iwyu_tool.py"\
           " src/common/init.cpp"\
           " src/common/url.cpp"\
@@ -87,16 +81,12 @@
           " src/util/syserror.cpp"\
           " src/util/threadinterrupt.cpp"\
           " src/zmq"\
-<<<<<<< HEAD
-          " -p . ${MAKEJOBS} -- -Xiwyu --cxx17ns -Xiwyu --mapping_file=${BASE_BUILD_DIR}/navcoin-$HOST/contrib/devtools/iwyu/bitcoin.core.imp"
-=======
           " -p . ${MAKEJOBS}"\
-          " -- -Xiwyu --cxx17ns -Xiwyu --mapping_file=${BASE_BUILD_DIR}/bitcoin-$HOST/contrib/devtools/iwyu/bitcoin.core.imp"\
+          " -- -Xiwyu --cxx17ns -Xiwyu --mapping_file=${BASE_BUILD_DIR}/navcoin-$HOST/contrib/devtools/iwyu/bitcoin.core.imp"\
           " |& tee /tmp/iwyu_ci.out"
   export P_CI_DIR="${BASE_ROOT_DIR}/src"
   CI_EXEC "python3 ${DIR_IWYU}/include-what-you-use/fix_includes.py --nosafe_headers < /tmp/iwyu_ci.out"
   CI_EXEC "git --no-pager diff"
->>>>>>> 23056436
 fi
 
 if [ "$RUN_SECURITY_TESTS" = "true" ]; then
