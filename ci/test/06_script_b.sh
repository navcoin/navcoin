#!/usr/bin/env bash
#
# Copyright (c) 2018-2022 The Bitcoin Core developers
# Distributed under the MIT software license, see the accompanying
# file COPYING or http://www.opensource.org/licenses/mit-license.php.

export LC_ALL=C.UTF-8

set -ex

if [[ $HOST = *-mingw32 ]]; then
  # Generate all binaries, so that they can be wrapped
  make "$MAKEJOBS" -C src/secp256k1 VERBOSE=1
  make "$MAKEJOBS" -C src minisketch/test.exe VERBOSE=1
  "${BASE_ROOT_DIR}/ci/test/wrap-wine.sh"
fi

if [ -n "$QEMU_USER_CMD" ]; then
  # Generate all binaries, so that they can be wrapped
  make "$MAKEJOBS" -C src/secp256k1 VERBOSE=1
  make "$MAKEJOBS" -C src minisketch/test VERBOSE=1
  "${BASE_ROOT_DIR}/ci/test/wrap-qemu.sh"
fi

if [ -n "$USE_VALGRIND" ]; then
  "${BASE_ROOT_DIR}/ci/test/wrap-valgrind.sh"
fi

if [ "$RUN_UNIT_TESTS" = "true" ]; then
  bash -c "${TEST_RUNNER_ENV} DIR_UNIT_TEST_DATA=${DIR_UNIT_TEST_DATA} LD_LIBRARY_PATH=${DEPENDS_DIR}/${HOST}/lib make $MAKEJOBS check VERBOSE=1"
fi

if [ "$RUN_UNIT_TESTS_SEQUENTIAL" = "true" ]; then
<<<<<<< HEAD
  CI_EXEC "${TEST_RUNNER_ENV}" DIR_UNIT_TEST_DATA="${DIR_UNIT_TEST_DATA}" LD_LIBRARY_PATH="${DEPENDS_DIR}/${HOST}/lib" "${BASE_OUTDIR}/bin/test_navcoin" --catch_system_errors=no -l test_suite
=======
  bash -c "${TEST_RUNNER_ENV} DIR_UNIT_TEST_DATA=${DIR_UNIT_TEST_DATA} LD_LIBRARY_PATH=${DEPENDS_DIR}/${HOST}/lib ${BASE_OUTDIR}/bin/test_bitcoin --catch_system_errors=no -l test_suite"
>>>>>>> 3ff67f77
fi

if [ "$RUN_FUNCTIONAL_TESTS" = "true" ]; then
  bash -c "LD_LIBRARY_PATH=${DEPENDS_DIR}/${HOST}/lib ${TEST_RUNNER_ENV} test/functional/test_runner.py --ci $MAKEJOBS --tmpdirprefix ${BASE_SCRATCH_DIR}/test_runner/ --ansi --combinedlogslen=99999999 --timeout-factor=${TEST_RUNNER_TIMEOUT_FACTOR} ${TEST_RUNNER_EXTRA} --quiet --failfast"
fi

if [ "${RUN_TIDY}" = "true" ]; then
  set -eo pipefail
<<<<<<< HEAD
  export P_CI_DIR="${BASE_BUILD_DIR}/navcoin-$HOST/src/"
  ( CI_EXEC run-clang-tidy-15 -quiet "${MAKEJOBS}" ) | grep -C5 "error"
  export P_CI_DIR="${BASE_BUILD_DIR}/navcoin-$HOST/"
  CI_EXEC "python3 ${DIR_IWYU}/include-what-you-use/iwyu_tool.py"\
          " src/common/init.cpp"\
          " src/common/url.cpp"\
          " src/compat"\
          " src/dbwrapper.cpp"\
          " src/init"\
          " src/kernel"\
          " src/node/chainstate.cpp"\
          " src/node/chainstatemanager_args.cpp"\
          " src/node/mempool_args.cpp"\
          " src/node/minisketchwrapper.cpp"\
          " src/node/utxo_snapshot.cpp"\
          " src/node/validation_cache_args.cpp"\
          " src/policy/feerate.cpp"\
          " src/policy/packages.cpp"\
          " src/policy/settings.cpp"\
          " src/primitives/transaction.cpp"\
          " src/random.cpp"\
          " src/rpc/fees.cpp"\
          " src/rpc/signmessage.cpp"\
          " src/test/fuzz/txorphan.cpp"\
          " src/test/fuzz/util/"\
          " src/test/util/coins.cpp"\
          " src/uint256.cpp"\
          " src/util/bip32.cpp"\
          " src/util/bytevectorhash.cpp"\
          " src/util/check.cpp"\
          " src/util/error.cpp"\
          " src/util/exception.cpp"\
          " src/util/getuniquepath.cpp"\
          " src/util/hasher.cpp"\
          " src/util/message.cpp"\
          " src/util/moneystr.cpp"\
          " src/util/serfloat.cpp"\
          " src/util/spanparsing.cpp"\
          " src/util/strencodings.cpp"\
          " src/util/string.cpp"\
          " src/util/syserror.cpp"\
          " src/util/threadinterrupt.cpp"\
          " src/zmq"\
          " -p . ${MAKEJOBS}"\
          " -- -Xiwyu --cxx17ns -Xiwyu --mapping_file=${BASE_BUILD_DIR}/navcoin-$HOST/contrib/devtools/iwyu/bitcoin.core.imp"\
          " |& tee /tmp/iwyu_ci.out"
  export P_CI_DIR="${BASE_ROOT_DIR}/src"
  CI_EXEC "python3 ${DIR_IWYU}/include-what-you-use/fix_includes.py --nosafe_headers < /tmp/iwyu_ci.out"
  CI_EXEC "git --no-pager diff"
=======
  cd "${BASE_BUILD_DIR}/bitcoin-$HOST/src/"
  ( run-clang-tidy-16 -quiet "${MAKEJOBS}" ) | grep -C5 "error"
  cd "${BASE_BUILD_DIR}/bitcoin-$HOST/"
  python3 "${DIR_IWYU}/include-what-you-use/iwyu_tool.py" \
           src/common/args.cpp \
           src/common/config.cpp \
           src/common/init.cpp \
           src/common/url.cpp \
           src/compat \
           src/dbwrapper.cpp \
           src/init \
           src/kernel \
           src/node/chainstate.cpp \
           src/node/chainstatemanager_args.cpp \
           src/node/mempool_args.cpp \
           src/node/minisketchwrapper.cpp \
           src/node/utxo_snapshot.cpp \
           src/node/validation_cache_args.cpp \
           src/policy/feerate.cpp \
           src/policy/packages.cpp \
           src/policy/settings.cpp \
           src/primitives/transaction.cpp \
           src/random.cpp \
           src/rpc/fees.cpp \
           src/rpc/signmessage.cpp \
           src/test/fuzz/string.cpp \
           src/test/fuzz/txorphan.cpp \
           src/test/fuzz/util \
           src/test/util/coins.cpp \
           src/uint256.cpp \
           src/util/bip32.cpp \
           src/util/bytevectorhash.cpp \
           src/util/check.cpp \
           src/util/error.cpp \
           src/util/exception.cpp \
           src/util/getuniquepath.cpp \
           src/util/hasher.cpp \
           src/util/message.cpp \
           src/util/moneystr.cpp \
           src/util/serfloat.cpp \
           src/util/spanparsing.cpp \
           src/util/strencodings.cpp \
           src/util/string.cpp \
           src/util/syserror.cpp \
           src/util/threadinterrupt.cpp \
           src/zmq \
           -p . "${MAKEJOBS}" \
           -- -Xiwyu --cxx17ns -Xiwyu --mapping_file="${BASE_BUILD_DIR}/bitcoin-$HOST/contrib/devtools/iwyu/bitcoin.core.imp" \
           2>&1 | tee /tmp/iwyu_ci.out
  cd "${BASE_ROOT_DIR}/src"
  python3 "${DIR_IWYU}/include-what-you-use/fix_includes.py" --nosafe_headers < /tmp/iwyu_ci.out
  git --no-pager diff
>>>>>>> 3ff67f77
fi

if [ "$RUN_SECURITY_TESTS" = "true" ]; then
  make test-security-check
fi

if [ "$RUN_FUZZ_TESTS" = "true" ]; then
  bash -c "LD_LIBRARY_PATH=${DEPENDS_DIR}/${HOST}/lib test/fuzz/test_runner.py ${FUZZ_TESTS_CONFIG} $MAKEJOBS -l DEBUG ${DIR_FUZZ_IN}"
fi<|MERGE_RESOLUTION|>--- conflicted
+++ resolved
@@ -31,11 +31,7 @@
 fi
 
 if [ "$RUN_UNIT_TESTS_SEQUENTIAL" = "true" ]; then
-<<<<<<< HEAD
-  CI_EXEC "${TEST_RUNNER_ENV}" DIR_UNIT_TEST_DATA="${DIR_UNIT_TEST_DATA}" LD_LIBRARY_PATH="${DEPENDS_DIR}/${HOST}/lib" "${BASE_OUTDIR}/bin/test_navcoin" --catch_system_errors=no -l test_suite
-=======
-  bash -c "${TEST_RUNNER_ENV} DIR_UNIT_TEST_DATA=${DIR_UNIT_TEST_DATA} LD_LIBRARY_PATH=${DEPENDS_DIR}/${HOST}/lib ${BASE_OUTDIR}/bin/test_bitcoin --catch_system_errors=no -l test_suite"
->>>>>>> 3ff67f77
+  bash -c "${TEST_RUNNER_ENV} DIR_UNIT_TEST_DATA=${DIR_UNIT_TEST_DATA} LD_LIBRARY_PATH=${DEPENDS_DIR}/${HOST}/lib ${BASE_OUTDIR}/bin/test_navcoin --catch_system_errors=no -l test_suite"
 fi
 
 if [ "$RUN_FUNCTIONAL_TESTS" = "true" ]; then
@@ -44,60 +40,9 @@
 
 if [ "${RUN_TIDY}" = "true" ]; then
   set -eo pipefail
-<<<<<<< HEAD
-  export P_CI_DIR="${BASE_BUILD_DIR}/navcoin-$HOST/src/"
-  ( CI_EXEC run-clang-tidy-15 -quiet "${MAKEJOBS}" ) | grep -C5 "error"
-  export P_CI_DIR="${BASE_BUILD_DIR}/navcoin-$HOST/"
-  CI_EXEC "python3 ${DIR_IWYU}/include-what-you-use/iwyu_tool.py"\
-          " src/common/init.cpp"\
-          " src/common/url.cpp"\
-          " src/compat"\
-          " src/dbwrapper.cpp"\
-          " src/init"\
-          " src/kernel"\
-          " src/node/chainstate.cpp"\
-          " src/node/chainstatemanager_args.cpp"\
-          " src/node/mempool_args.cpp"\
-          " src/node/minisketchwrapper.cpp"\
-          " src/node/utxo_snapshot.cpp"\
-          " src/node/validation_cache_args.cpp"\
-          " src/policy/feerate.cpp"\
-          " src/policy/packages.cpp"\
-          " src/policy/settings.cpp"\
-          " src/primitives/transaction.cpp"\
-          " src/random.cpp"\
-          " src/rpc/fees.cpp"\
-          " src/rpc/signmessage.cpp"\
-          " src/test/fuzz/txorphan.cpp"\
-          " src/test/fuzz/util/"\
-          " src/test/util/coins.cpp"\
-          " src/uint256.cpp"\
-          " src/util/bip32.cpp"\
-          " src/util/bytevectorhash.cpp"\
-          " src/util/check.cpp"\
-          " src/util/error.cpp"\
-          " src/util/exception.cpp"\
-          " src/util/getuniquepath.cpp"\
-          " src/util/hasher.cpp"\
-          " src/util/message.cpp"\
-          " src/util/moneystr.cpp"\
-          " src/util/serfloat.cpp"\
-          " src/util/spanparsing.cpp"\
-          " src/util/strencodings.cpp"\
-          " src/util/string.cpp"\
-          " src/util/syserror.cpp"\
-          " src/util/threadinterrupt.cpp"\
-          " src/zmq"\
-          " -p . ${MAKEJOBS}"\
-          " -- -Xiwyu --cxx17ns -Xiwyu --mapping_file=${BASE_BUILD_DIR}/navcoin-$HOST/contrib/devtools/iwyu/bitcoin.core.imp"\
-          " |& tee /tmp/iwyu_ci.out"
-  export P_CI_DIR="${BASE_ROOT_DIR}/src"
-  CI_EXEC "python3 ${DIR_IWYU}/include-what-you-use/fix_includes.py --nosafe_headers < /tmp/iwyu_ci.out"
-  CI_EXEC "git --no-pager diff"
-=======
-  cd "${BASE_BUILD_DIR}/bitcoin-$HOST/src/"
+  cd "${BASE_BUILD_DIR}/navcoin-$HOST/src/"
   ( run-clang-tidy-16 -quiet "${MAKEJOBS}" ) | grep -C5 "error"
-  cd "${BASE_BUILD_DIR}/bitcoin-$HOST/"
+  cd "${BASE_BUILD_DIR}/navcoin-$HOST/"
   python3 "${DIR_IWYU}/include-what-you-use/iwyu_tool.py" \
            src/common/args.cpp \
            src/common/config.cpp \
@@ -142,12 +87,11 @@
            src/util/threadinterrupt.cpp \
            src/zmq \
            -p . "${MAKEJOBS}" \
-           -- -Xiwyu --cxx17ns -Xiwyu --mapping_file="${BASE_BUILD_DIR}/bitcoin-$HOST/contrib/devtools/iwyu/bitcoin.core.imp" \
+           -- -Xiwyu --cxx17ns -Xiwyu --mapping_file="${BASE_BUILD_DIR}/navcoin-$HOST/contrib/devtools/iwyu/bitcoin.core.imp" \
            2>&1 | tee /tmp/iwyu_ci.out
   cd "${BASE_ROOT_DIR}/src"
   python3 "${DIR_IWYU}/include-what-you-use/fix_includes.py" --nosafe_headers < /tmp/iwyu_ci.out
   git --no-pager diff
->>>>>>> 3ff67f77
 fi
 
 if [ "$RUN_SECURITY_TESTS" = "true" ]; then
