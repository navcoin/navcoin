--- conflicted
+++ resolved
@@ -308,20 +308,12 @@
     [use_external_signer=$enableval],
     [use_external_signer=auto])
 
-<<<<<<< HEAD
-AC_ARG_ENABLE([lto],
-    [AS_HELP_STRING([--enable-lto],[build using LTO (default is no)])],
-    [enable_lto=$enableval],
-    [enable_lto=no])
-
 AC_ARG_ENABLE([build-libblsct-only],
   [AS_HELP_STRING([--enable-build-libblsct-only],
   [build libblsct.a only and do not build others (default is to build everything)])],
   [enable_build_libblsct_only=$enableval],
   [enable_build_libblsct_only=no])
 
-=======
->>>>>>> 3d52cedb
 AC_LANG_PUSH([C++])
 
 dnl Check for a flag to turn compiler warnings into errors. This is helpful for checks which may
@@ -1937,11 +1929,7 @@
 echo "  debug enabled   = $enable_debug"
 echo "  gprof enabled   = $enable_gprof"
 echo "  werror          = $enable_werror"
-<<<<<<< HEAD
-echo "  LTO             = $enable_lto"
 echo "  libblsct only   = $enable_build_libblsct_only"
-=======
->>>>>>> 3d52cedb
 echo
 echo "  target os       = $host_os"
 echo "  build os        = $build_os"
