--- conflicted
+++ resolved
@@ -208,9 +208,6 @@
     return from_hex(CTransaction(), hex_string)
 
 
-<<<<<<< HEAD
-# Objects that map to navcoind objects, which can be serialized/deserialized
-=======
 # like from_hex, but without the hex part
 def from_binary(cls, stream):
     """deserialize a binary stream (or bytes object) into an object"""
@@ -225,8 +222,7 @@
     return obj
 
 
-# Objects that map to bitcoind objects, which can be serialized/deserialized
->>>>>>> 5215c80e
+# Objects that map to navcoind objects, which can be serialized/deserialized
 
 
 class CAddress:
