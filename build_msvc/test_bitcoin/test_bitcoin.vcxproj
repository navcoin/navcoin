--- conflicted
+++ resolved
@@ -58,11 +58,7 @@
     <ProjectReference Include="..\libleveldb\libleveldb.vcxproj">
       <Project>{18430fef-6b61-4c53-b396-718e02850f1b}</Project>
     </ProjectReference>
-<<<<<<< HEAD
-    <ProjectReference Include="..\libbls\bls384_256.vcxproj">
-=======
     <ProjectReference Include="..\libbls384_256\libbls384_256.vcxproj">
->>>>>>> c58668d5
       <Project>{9662e687-26a3-42dc-aa07-e7458ee7a670}</Project>
     </ProjectReference>
     <ProjectReference Include="..\libmcl\libmcl.vcxproj">
