--- conflicted
+++ resolved
@@ -2073,7 +2073,7 @@
     <message>
         <location filename="../bitcoinstrings.cpp" line="9"/>
         <source>Error: This transaction requires a transaction fee of at least %s because of its amount, complexity, or use of recently received funds  </source>
-        <translation type="unfinished">Questa transazione è superiore al limite di dimensione. È comunque possibile inviarla con una commissione di %1, che va ai nodi che processano la tua transazione e contribuisce a sostenere la rete. Vuoi pagare la commissione?</translation>
+        <translation>Questa transazione è superiore al limite di dimensione. È comunque possibile inviarla con una commissione di %1, che va ai nodi che processano la tua transazione e contribuisce a sostenere la rete. Vuoi pagare la commissione?</translation>
     </message>
     <message>
         <location filename="../bitcoinstrings.cpp" line="44"/>
@@ -2082,15 +2082,9 @@
 </translation>
     </message>
     <message>
-<<<<<<< HEAD
         <location filename="../bitcoinstrings.cpp" line="18"/>
         <source>Invalid amount</source>
-        <translation type="unfinished">Importo non valido</translation>
-=======
-        <location filename="../bitcoinstrings.cpp" line="27"/>
-        <source>Add a node to connect to and attempt to keep the connection open</source>
-        <translation>Elérendő csomópont megadása and attempt to keep the connection open</translation>
->>>>>>> be2e2845
+        <translation>Importo non valido</translation>
     </message>
     <message>
         <location filename="../bitcoinstrings.cpp" line="59"/>
@@ -2100,7 +2094,7 @@
     <message>
         <location filename="../bitcoinstrings.cpp" line="61"/>
         <source>Add a node to connect to and attempt to keep the connection open</source>
-        <translation type="unfinished">Elérendő csomópont megadása and attempt to keep the connection open</translation>
+        <translation>Elérendő csomópont megadása and attempt to keep the connection open</translation>
     </message>
     <message>
         <location filename="../bitcoinstrings.cpp" line="71"/>
