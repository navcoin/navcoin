// Copyright (c) 2010 Satoshi Nakamoto
// Copyright (c) 2009-2022 The Bitcoin Core developers
// Distributed under the MIT software license, see the accompanying
// file COPYING or http://www.opensource.org/licenses/mit-license.php.

#include <chainparams.h>

#include <chainparamsseeds.h>
#include <consensus/merkle.h>
#include <deploymentinfo.h>
#include <hash.h> // for signet block challenge hash
#include <script/interpreter.h>
#include <util/string.h>
#include <util/system.h>

#include <assert.h>

void ReadSigNetArgs(const ArgsManager& args, CChainParams::SigNetOptions& options)
{
<<<<<<< HEAD
    CMutableTransaction txNew;
    txNew.nVersion = 1;
    txNew.vin.resize(1);
    txNew.vout.resize(1);
    txNew.vin[0].scriptSig = CScript() << 486604799 << CScriptNum(4) << std::vector<unsigned char>((const unsigned char*)pszTimestamp, (const unsigned char*)pszTimestamp + strlen(pszTimestamp));
    txNew.vout[0].nValue = genesisReward;
    txNew.vout[0].scriptPubKey = genesisOutputScript;

    CBlock genesis;
    genesis.nTime    = nTime;
    genesis.nBits    = nBits;
    genesis.nNonce   = nNonce;
    genesis.nVersion = nVersion;
    genesis.vtx.push_back(MakeTransactionRef(std::move(txNew)));
    genesis.hashPrevBlock.SetNull();
    genesis.hashMerkleRoot = BlockMerkleRoot(genesis);
    return genesis;
}

/**
 * Build the genesis block. Note that the output of its generation
 * transaction cannot be spent since it did not originally exist in the
 * database.
 *
 * CBlock(hash=000000000019d6, ver=1, hashPrevBlock=00000000000000, hashMerkleRoot=4a5e1e, nTime=1231006505, nBits=1d00ffff, nNonce=2083236893, vtx=1)
 *   CTransaction(hash=4a5e1e, ver=1, vin.size=1, vout.size=1, nLockTime=0)
 *     CTxIn(COutPoint(000000, -1), coinbase 04ffff001d0104455468652054696d65732030332f4a616e2f32303039204368616e63656c6c6f72206f6e206272696e6b206f66207365636f6e64206261696c6f757420666f722062616e6b73)
 *     CTxOut(nValue=50.00000000, scriptPubKey=0x5F1DF16B2B704C8A578D0B)
 *   vMerkleTree: 4a5e1e
 */
static CBlock CreateGenesisBlock(uint32_t nTime, uint32_t nNonce, uint32_t nBits, int32_t nVersion, const CAmount& genesisReward)
{
    const char* pszTimestamp = "The Times 03/Jan/2009 Chancellor on brink of second bailout for banks";
    const CScript genesisOutputScript = CScript() << ParseHex("04678afdb0fe5548271967f1a67130b7105cd6a828e03909a67962e0ea1f61deb649f6bc3f4cef38c4f35504e51ec112de5c384df7ba0b8d578a4c702b6bf11d5f") << OP_CHECKSIG;
    return CreateGenesisBlock(pszTimestamp, genesisOutputScript, nTime, nNonce, nBits, nVersion, genesisReward);
}

/**
 * Main network on which people trade goods and services.
 */
class CMainParams : public CChainParams {
public:
    CMainParams() {
        strNetworkID = CBaseChainParams::MAIN;
        consensus.signet_blocks = false;
        consensus.signet_challenge.clear();
        consensus.nSubsidyHalvingInterval = 210000;
        consensus.script_flag_exceptions.emplace( // BIP16 exception
            uint256S("0x00000000000002dc756eebf4f49723ed8d30cc28a5f108eb94b1ba88ac4f9c22"), SCRIPT_VERIFY_NONE);
        consensus.script_flag_exceptions.emplace( // Taproot exception
            uint256S("0x0000000000000000000f14c35b2d841e986ab5441de8c585d5ffe55ea1e395ad"), SCRIPT_VERIFY_P2SH | SCRIPT_VERIFY_WITNESS);
        consensus.BIP34Height = 227931;
        consensus.BIP34Hash = uint256S("0x000000000000024b89b42a942fe0d9fea3bb44ab7bd1b19115dd6a759c0808b8");
        consensus.BIP65Height = 388381; // 000000000000000004c2b624ed5d7756c508d90fd0da2c7c679febfa6c4735f0
        consensus.BIP66Height = 363725; // 00000000000000000379eaa19dce8c9b722d46ae6a57c2f1a988119488b50931
        consensus.CSVHeight = 419328; // 000000000000000004a1b34462cb8aeebd5799177f7a29cf28f2d1961716b5b5
        consensus.SegwitHeight = 481824; // 0000000000000000001c8018d9cb3b742ef25114f27563e3fc4a1902167f9893
        consensus.MinBIP9WarningHeight = 483840; // segwit activation height + miner confirmation window
        consensus.powLimit = uint256S("00000000ffffffffffffffffffffffffffffffffffffffffffffffffffffffff");
        consensus.nPowTargetTimespan = 14 * 24 * 60 * 60; // two weeks
        consensus.nPowTargetSpacing = 10 * 60;
        consensus.fPowAllowMinDifficultyBlocks = false;
        consensus.fPowNoRetargeting = false;
        consensus.nRuleChangeActivationThreshold = 1815; // 90% of 2016
        consensus.nMinerConfirmationWindow = 2016; // nPowTargetTimespan / nPowTargetSpacing
        consensus.vDeployments[Consensus::DEPLOYMENT_TESTDUMMY].bit = 28;
        consensus.vDeployments[Consensus::DEPLOYMENT_TESTDUMMY].nStartTime = Consensus::BIP9Deployment::NEVER_ACTIVE;
        consensus.vDeployments[Consensus::DEPLOYMENT_TESTDUMMY].nTimeout = Consensus::BIP9Deployment::NO_TIMEOUT;
        consensus.vDeployments[Consensus::DEPLOYMENT_TESTDUMMY].min_activation_height = 0; // No activation delay

        // Deployment of Taproot (BIPs 340-342)
        consensus.vDeployments[Consensus::DEPLOYMENT_TAPROOT].bit = 2;
        consensus.vDeployments[Consensus::DEPLOYMENT_TAPROOT].nStartTime = 1619222400; // April 24th, 2021
        consensus.vDeployments[Consensus::DEPLOYMENT_TAPROOT].nTimeout = 1628640000; // August 11th, 2021
        consensus.vDeployments[Consensus::DEPLOYMENT_TAPROOT].min_activation_height = 709632; // Approximately November 12th, 2021

        consensus.nMinimumChainWork = uint256S("0x00000000000000000000000000000000000000003404ba0801921119f903495e");
        consensus.defaultAssumeValid = uint256S("0x00000000000000000009c97098b5295f7e5f183ac811fb5d1534040adb93cabd"); // 751565

        /**
         * The message start string is designed to be unlikely to occur in normal data.
         * The characters are rarely used upper ASCII, not valid as UTF-8, and produce
         * a large 32-bit integer with any alignment.
         */
        pchMessageStart[0] = 0xdb;
        pchMessageStart[1] = 0xd2;
        pchMessageStart[2] = 0xb1;
        pchMessageStart[3] = 0xac;
        nDefaultPort = 48480;
        nPruneAfterHeight = 100000;
        m_assumed_blockchain_size = 496;
        m_assumed_chain_state_size = 6;

        genesis = CreateGenesisBlock(1231006505, 2083236893, 0x1d00ffff, 1, 50 * COIN);
        consensus.hashGenesisBlock = genesis.GetHash();
        assert(consensus.hashGenesisBlock == uint256S("0x000000000019d6689c085ae165831e934ff763ae46a2a6c172b3f1b60a8ce26f"));
        assert(genesis.hashMerkleRoot == uint256S("0x4a5e1e4baab89f3a32518a88c31bc87f618f76673e2cc77ab2127b7afdeda33b"));

        // Note that of those which support the service bits prefix, most only support a subset of
        // possible options.
        // This is fine at runtime as we'll fall back to using them as an addrfetch if they don't support the
        // service bits we want, but we should get them updated to support all service bits wanted by any
        // release ASAP to avoid it where possible.
        vSeeds.emplace_back("seed.bitcoin.sipa.be."); // Pieter Wuille, only supports x1, x5, x9, and xd
        vSeeds.emplace_back("dnsseed.bluematt.me."); // Matt Corallo, only supports x9
        vSeeds.emplace_back("dnsseed.bitcoin.dashjr.org."); // Luke Dashjr
        vSeeds.emplace_back("seed.bitcoinstats.com."); // Christian Decker, supports x1 - xf
        vSeeds.emplace_back("seed.bitcoin.jonasschnelli.ch."); // Jonas Schnelli, only supports x1, x5, x9, and xd
        vSeeds.emplace_back("seed.btc.petertodd.org."); // Peter Todd, only supports x1, x5, x9, and xd
        vSeeds.emplace_back("seed.bitcoin.sprovoost.nl."); // Sjors Provoost
        vSeeds.emplace_back("dnsseed.emzy.de."); // Stephan Oeste
        vSeeds.emplace_back("seed.bitcoin.wiz.biz."); // Jason Maurice

        base58Prefixes[PUBKEY_ADDRESS] = std::vector<unsigned char>(1,0);
        base58Prefixes[SCRIPT_ADDRESS] = std::vector<unsigned char>(1,5);
        base58Prefixes[SECRET_KEY] =     std::vector<unsigned char>(1,128);
        base58Prefixes[EXT_PUBLIC_KEY] = {0x04, 0x88, 0xB2, 0x1E};
        base58Prefixes[EXT_SECRET_KEY] = {0x04, 0x88, 0xAD, 0xE4};

        bech32_hrp = "bc";

        vFixedSeeds = std::vector<uint8_t>(std::begin(chainparams_seed_main), std::end(chainparams_seed_main));

        fDefaultConsistencyChecks = false;
        fRequireStandard = true;
        m_is_test_chain = false;
        m_is_mockable_chain = false;

        checkpointData = {
            {
                { 11111, uint256S("0x0000000069e244f73d78e8fd29ba2fd2ed618bd6fa2ee92559f542fdb26e7c1d")},
                { 33333, uint256S("0x000000002dd5588a74784eaa7ab0507a18ad16a236e7b1ce69f00d7ddfb5d0a6")},
                { 74000, uint256S("0x0000000000573993a3c9e41ce34471c079dcf5f52a0e824a81e7f953b8661a20")},
                {105000, uint256S("0x00000000000291ce28027faea320c8d2b054b2e0fe44a773f3eefb151d6bdc97")},
                {134444, uint256S("0x00000000000005b12ffd4cd315cd34ffd4a594f430ac814c91184a0d42d2b0fe")},
                {168000, uint256S("0x000000000000099e61ea72015e79632f216fe6cb33d7899acb35b75c8303b763")},
                {193000, uint256S("0x000000000000059f452a5f7340de6682a977387c17010ff6e6c3bd83ca8b1317")},
                {210000, uint256S("0x000000000000048b95347e83192f69cf0366076336c639f9b7228e9ba171342e")},
                {216116, uint256S("0x00000000000001b4f4b433e81ee46494af945cf96014816a4e2370f11b23df4e")},
                {225430, uint256S("0x00000000000001c108384350f74090433e7fcf79a606b8e797f065b130575932")},
                {250000, uint256S("0x000000000000003887df1f29024b06fc2200b55f8af8f35453d7be294df2d214")},
                {279000, uint256S("0x0000000000000001ae8c72a0b0c301f67e3afca10e819efa9041e458e9bd7e40")},
                {295000, uint256S("0x00000000000000004d9b4ef50f0f9d686fd69db2e03af35a100370c64632a983")},
            }
        };

        m_assumeutxo_data = MapAssumeutxo{
         // TODO to be specified in a future patch.
        };

        chainTxData = ChainTxData{
            // Data from RPC: getchaintxstats 4096 00000000000000000009c97098b5295f7e5f183ac811fb5d1534040adb93cabd
            .nTime    = 1661697692,
            .nTxCount = 760120522,
            .dTxRate  = 2.925802860942233,
        };
    }
};

/**
 * Testnet (v3): public test network which is reset from time to time.
 */
class CTestNetParams : public CChainParams {
public:
    CTestNetParams() {
        strNetworkID = CBaseChainParams::TESTNET;
        consensus.signet_blocks = false;
        consensus.signet_challenge.clear();
        consensus.nSubsidyHalvingInterval = 210000;
        consensus.script_flag_exceptions.emplace( // BIP16 exception
            uint256S("0x00000000dd30457c001f4095d208cc1296b0eed002427aa599874af7a432b105"), SCRIPT_VERIFY_NONE);
        consensus.BIP34Height = 21111;
        consensus.BIP34Hash = uint256S("0x0000000023b3a96d3484e5abb3755c413e7d41500f8e2a5c3f0dd01299cd8ef8");
        consensus.BIP65Height = 581885; // 00000000007f6655f22f98e72ed80d8b06dc761d5da09df0fa1dc4be4f861eb6
        consensus.BIP66Height = 330776; // 000000002104c8c45e99a8853285a3b592602a3ccde2b832481da85e9e4ba182
        consensus.CSVHeight = 770112; // 00000000025e930139bac5c6c31a403776da130831ab85be56578f3fa75369bb
        consensus.SegwitHeight = 834624; // 00000000002b980fcd729daaa248fd9316a5200e9b367f4ff2c42453e84201ca
        consensus.MinBIP9WarningHeight = 836640; // segwit activation height + miner confirmation window
        consensus.powLimit = uint256S("00000000ffffffffffffffffffffffffffffffffffffffffffffffffffffffff");
        consensus.nPowTargetTimespan = 14 * 24 * 60 * 60; // two weeks
        consensus.nPowTargetSpacing = 10 * 60;
        consensus.fPowAllowMinDifficultyBlocks = true;
        consensus.fPowNoRetargeting = false;
        consensus.nRuleChangeActivationThreshold = 1512; // 75% for testchains
        consensus.nMinerConfirmationWindow = 2016; // nPowTargetTimespan / nPowTargetSpacing
        consensus.vDeployments[Consensus::DEPLOYMENT_TESTDUMMY].bit = 28;
        consensus.vDeployments[Consensus::DEPLOYMENT_TESTDUMMY].nStartTime = Consensus::BIP9Deployment::NEVER_ACTIVE;
        consensus.vDeployments[Consensus::DEPLOYMENT_TESTDUMMY].nTimeout = Consensus::BIP9Deployment::NO_TIMEOUT;
        consensus.vDeployments[Consensus::DEPLOYMENT_TESTDUMMY].min_activation_height = 0; // No activation delay

        // Deployment of Taproot (BIPs 340-342)
        consensus.vDeployments[Consensus::DEPLOYMENT_TAPROOT].bit = 2;
        consensus.vDeployments[Consensus::DEPLOYMENT_TAPROOT].nStartTime = 1619222400; // April 24th, 2021
        consensus.vDeployments[Consensus::DEPLOYMENT_TAPROOT].nTimeout = 1628640000; // August 11th, 2021
        consensus.vDeployments[Consensus::DEPLOYMENT_TAPROOT].min_activation_height = 0; // No activation delay

        consensus.nMinimumChainWork = uint256S("0x00000000000000000000000000000000000000000000076f6e7cbd0beade5d20");
        consensus.defaultAssumeValid = uint256S("0x0000000000000004877fa2d36316398528de4f347df2f8a96f76613a298ce060"); // 2344474

        pchMessageStart[0] = 0xe2;
        pchMessageStart[1] = 0xbe;
        pchMessageStart[2] = 0x8d;
        pchMessageStart[3] = 0xb7;
        nDefaultPort = 15155;
        nPruneAfterHeight = 1000;
        m_assumed_blockchain_size = 42;
        m_assumed_chain_state_size = 2;

        genesis = CreateGenesisBlock(1296688602, 414098458, 0x1d00ffff, 1, 50 * COIN);
        consensus.hashGenesisBlock = genesis.GetHash();
        assert(consensus.hashGenesisBlock == uint256S("0x000000000933ea01ad0ee984209779baaec3ced90fa3f408719526f8d77f4943"));
        assert(genesis.hashMerkleRoot == uint256S("0x4a5e1e4baab89f3a32518a88c31bc87f618f76673e2cc77ab2127b7afdeda33b"));

        vFixedSeeds.clear();
        vSeeds.clear();
        // nodes with support for servicebits filtering should be at the top
        vSeeds.emplace_back("testnet-seed.bitcoin.jonasschnelli.ch.");
        vSeeds.emplace_back("seed.tbtc.petertodd.org.");
        vSeeds.emplace_back("seed.testnet.bitcoin.sprovoost.nl.");
        vSeeds.emplace_back("testnet-seed.bluematt.me."); // Just a static list of stable node(s), only supports x9

        base58Prefixes[PUBKEY_ADDRESS] = std::vector<unsigned char>(1,111);
        base58Prefixes[SCRIPT_ADDRESS] = std::vector<unsigned char>(1,196);
        base58Prefixes[SECRET_KEY] =     std::vector<unsigned char>(1,239);
        base58Prefixes[EXT_PUBLIC_KEY] = {0x04, 0x35, 0x87, 0xCF};
        base58Prefixes[EXT_SECRET_KEY] = {0x04, 0x35, 0x83, 0x94};

        bech32_hrp = "tb";

        vFixedSeeds = std::vector<uint8_t>(std::begin(chainparams_seed_test), std::end(chainparams_seed_test));

        fDefaultConsistencyChecks = false;
        fRequireStandard = false;
        m_is_test_chain = true;
        m_is_mockable_chain = false;

        checkpointData = {
            {
                {546, uint256S("000000002a936ca763904c3c35fce2f3556c559c0214345d31b1bcebf76acb70")},
            }
        };

        m_assumeutxo_data = MapAssumeutxo{
            // TODO to be specified in a future patch.
        };

        chainTxData = ChainTxData{
            // Data from RPC: getchaintxstats 4096 0000000000000004877fa2d36316398528de4f347df2f8a96f76613a298ce060
            .nTime    = 1661705221,
            .nTxCount = 63531852,
            .dTxRate  = 0.1079119341520164,
        };
=======
    if (args.IsArgSet("-signetseednode")) {
        options.seeds.emplace(args.GetArgs("-signetseednode"));
>>>>>>> 630756ca
    }
    if (args.IsArgSet("-signetchallenge")) {
        const auto signet_challenge = args.GetArgs("-signetchallenge");
        if (signet_challenge.size() != 1) {
            throw std::runtime_error(strprintf("%s: -signetchallenge cannot be multiple values.", __func__));
        }
<<<<<<< HEAD

        strNetworkID = CBaseChainParams::SIGNET;
        consensus.signet_blocks = true;
        consensus.signet_challenge.assign(bin.begin(), bin.end());
        consensus.nSubsidyHalvingInterval = 210000;
        consensus.BIP34Height = 1;
        consensus.BIP34Hash = uint256{};
        consensus.BIP65Height = 1;
        consensus.BIP66Height = 1;
        consensus.CSVHeight = 1;
        consensus.SegwitHeight = 1;
        consensus.nPowTargetTimespan = 14 * 24 * 60 * 60; // two weeks
        consensus.nPowTargetSpacing = 10 * 60;
        consensus.fPowAllowMinDifficultyBlocks = false;
        consensus.fPowNoRetargeting = false;
        consensus.nRuleChangeActivationThreshold = 1815; // 90% of 2016
        consensus.nMinerConfirmationWindow = 2016; // nPowTargetTimespan / nPowTargetSpacing
        consensus.MinBIP9WarningHeight = 0;
        consensus.powLimit = uint256S("00000377ae000000000000000000000000000000000000000000000000000000");
        consensus.vDeployments[Consensus::DEPLOYMENT_TESTDUMMY].bit = 28;
        consensus.vDeployments[Consensus::DEPLOYMENT_TESTDUMMY].nStartTime = Consensus::BIP9Deployment::NEVER_ACTIVE;
        consensus.vDeployments[Consensus::DEPLOYMENT_TESTDUMMY].nTimeout = Consensus::BIP9Deployment::NO_TIMEOUT;
        consensus.vDeployments[Consensus::DEPLOYMENT_TESTDUMMY].min_activation_height = 0; // No activation delay

        // Activation of Taproot (BIPs 340-342)
        consensus.vDeployments[Consensus::DEPLOYMENT_TAPROOT].bit = 2;
        consensus.vDeployments[Consensus::DEPLOYMENT_TAPROOT].nStartTime = Consensus::BIP9Deployment::ALWAYS_ACTIVE;
        consensus.vDeployments[Consensus::DEPLOYMENT_TAPROOT].nTimeout = Consensus::BIP9Deployment::NO_TIMEOUT;
        consensus.vDeployments[Consensus::DEPLOYMENT_TAPROOT].min_activation_height = 0; // No activation delay

        // message start is defined as the first 4 bytes of the sha256d of the block script
        HashWriter h{};
        h << consensus.signet_challenge;
        uint256 hash = h.GetHash();
        memcpy(pchMessageStart, hash.begin(), 4);

        nDefaultPort = 15157;
        nPruneAfterHeight = 1000;

        genesis = CreateGenesisBlock(1598918400, 52613770, 0x1e0377ae, 1, 50 * COIN);
        consensus.hashGenesisBlock = genesis.GetHash();
        assert(consensus.hashGenesisBlock == uint256S("0x00000008819873e925422c1ff0f99f7cc9bbb232af63a077a480a3633bee1ef6"));
        assert(genesis.hashMerkleRoot == uint256S("0x4a5e1e4baab89f3a32518a88c31bc87f618f76673e2cc77ab2127b7afdeda33b"));

        vFixedSeeds.clear();

        base58Prefixes[PUBKEY_ADDRESS] = std::vector<unsigned char>(1,111);
        base58Prefixes[SCRIPT_ADDRESS] = std::vector<unsigned char>(1,196);
        base58Prefixes[SECRET_KEY] =     std::vector<unsigned char>(1,239);
        base58Prefixes[EXT_PUBLIC_KEY] = {0x04, 0x35, 0x87, 0xCF};
        base58Prefixes[EXT_SECRET_KEY] = {0x04, 0x35, 0x83, 0x94};

        bech32_hrp = "tb";

        fDefaultConsistencyChecks = false;
        fRequireStandard = true;
        m_is_test_chain = true;
        m_is_mockable_chain = false;
    }
};

/**
 * Regression test: intended for private networks only. Has minimal difficulty to ensure that
 * blocks can be found instantly.
 */
class CRegTestParams : public CChainParams {
public:
    explicit CRegTestParams(const ArgsManager& args) {
        strNetworkID =  CBaseChainParams::REGTEST;
        consensus.signet_blocks = false;
        consensus.signet_challenge.clear();
        consensus.nSubsidyHalvingInterval = 150;
        consensus.BIP34Height = 1; // Always active unless overridden
        consensus.BIP34Hash = uint256();
        consensus.BIP65Height = 1;  // Always active unless overridden
        consensus.BIP66Height = 1;  // Always active unless overridden
        consensus.CSVHeight = 1;    // Always active unless overridden
        consensus.SegwitHeight = 0; // Always active unless overridden
        consensus.MinBIP9WarningHeight = 0;
        consensus.powLimit = uint256S("7fffffffffffffffffffffffffffffffffffffffffffffffffffffffffffffff");
        consensus.nPowTargetTimespan = 14 * 24 * 60 * 60; // two weeks
        consensus.nPowTargetSpacing = 10 * 60;
        consensus.fPowAllowMinDifficultyBlocks = true;
        consensus.fPowNoRetargeting = true;
        consensus.nRuleChangeActivationThreshold = 108; // 75% for testchains
        consensus.nMinerConfirmationWindow = 144; // Faster than normal for regtest (144 instead of 2016)

        consensus.vDeployments[Consensus::DEPLOYMENT_TESTDUMMY].bit = 28;
        consensus.vDeployments[Consensus::DEPLOYMENT_TESTDUMMY].nStartTime = 0;
        consensus.vDeployments[Consensus::DEPLOYMENT_TESTDUMMY].nTimeout = Consensus::BIP9Deployment::NO_TIMEOUT;
        consensus.vDeployments[Consensus::DEPLOYMENT_TESTDUMMY].min_activation_height = 0; // No activation delay

        consensus.vDeployments[Consensus::DEPLOYMENT_TAPROOT].bit = 2;
        consensus.vDeployments[Consensus::DEPLOYMENT_TAPROOT].nStartTime = Consensus::BIP9Deployment::ALWAYS_ACTIVE;
        consensus.vDeployments[Consensus::DEPLOYMENT_TAPROOT].nTimeout = Consensus::BIP9Deployment::NO_TIMEOUT;
        consensus.vDeployments[Consensus::DEPLOYMENT_TAPROOT].min_activation_height = 0; // No activation delay

        consensus.nMinimumChainWork = uint256{};
        consensus.defaultAssumeValid = uint256{};

        pchMessageStart[0] = 0xfd;
        pchMessageStart[1] = 0xbf;
        pchMessageStart[2] = 0x9f;
        pchMessageStart[3] = 0xfb;
        nDefaultPort = 15156;
        nPruneAfterHeight = args.GetBoolArg("-fastprune", false) ? 100 : 1000;
        m_assumed_blockchain_size = 0;
        m_assumed_chain_state_size = 0;

        UpdateActivationParametersFromArgs(args);

        genesis = CreateGenesisBlock(1296688602, 2, 0x207fffff, 1, 50 * COIN);
        consensus.hashGenesisBlock = genesis.GetHash();
        assert(consensus.hashGenesisBlock == uint256S("0x0f9188f13cb7b2c71f2a335e3a4fc328bf5beb436012afca590b1a11466e2206"));
        assert(genesis.hashMerkleRoot == uint256S("0x4a5e1e4baab89f3a32518a88c31bc87f618f76673e2cc77ab2127b7afdeda33b"));

        vFixedSeeds.clear(); //!< Regtest mode doesn't have any fixed seeds.
        vSeeds.clear();
        vSeeds.emplace_back("dummySeed.invalid.");

        fDefaultConsistencyChecks = true;
        fRequireStandard = true;
        m_is_test_chain = true;
        m_is_mockable_chain = true;

        checkpointData = {
            {
                {0, uint256S("0f9188f13cb7b2c71f2a335e3a4fc328bf5beb436012afca590b1a11466e2206")},
            }
        };

        m_assumeutxo_data = MapAssumeutxo{
            {
                110,
                {AssumeutxoHash{uint256S("0x1ebbf5850204c0bdb15bf030f47c7fe91d45c44c712697e4509ba67adb01c618")}, 110},
            },
            {
                200,
                {AssumeutxoHash{uint256S("0x51c8d11d8b5c1de51543c579736e786aa2736206d1e11e627568029ce092cf62")}, 200},
            },
        };

        chainTxData = ChainTxData{
            0,
            0,
            0
        };

        base58Prefixes[PUBKEY_ADDRESS] = std::vector<unsigned char>(1,111);
        base58Prefixes[SCRIPT_ADDRESS] = std::vector<unsigned char>(1,196);
        base58Prefixes[SECRET_KEY] =     std::vector<unsigned char>(1,239);
        base58Prefixes[EXT_PUBLIC_KEY] = {0x04, 0x35, 0x87, 0xCF};
        base58Prefixes[EXT_SECRET_KEY] = {0x04, 0x35, 0x83, 0x94};

        bech32_hrp = "bcrt";
    }

    /**
     * Allows modifying the Version Bits regtest parameters.
     */
    void UpdateVersionBitsParameters(Consensus::DeploymentPos d, int64_t nStartTime, int64_t nTimeout, int min_activation_height)
    {
        consensus.vDeployments[d].nStartTime = nStartTime;
        consensus.vDeployments[d].nTimeout = nTimeout;
        consensus.vDeployments[d].min_activation_height = min_activation_height;
    }
    void UpdateActivationParametersFromArgs(const ArgsManager& args);
};
=======
        options.challenge.emplace(ParseHex(signet_challenge[0]));
    }
}
>>>>>>> 630756ca

void ReadRegTestArgs(const ArgsManager& args, CChainParams::RegTestOptions& options)
{
    if (auto value = args.GetBoolArg("-fastprune")) options.fastprune = *value;

    for (const std::string& arg : args.GetArgs("-testactivationheight")) {
        const auto found{arg.find('@')};
        if (found == std::string::npos) {
            throw std::runtime_error(strprintf("Invalid format (%s) for -testactivationheight=name@height.", arg));
        }

        const auto value{arg.substr(found + 1)};
        int32_t height;
        if (!ParseInt32(value, &height) || height < 0 || height >= std::numeric_limits<int>::max()) {
            throw std::runtime_error(strprintf("Invalid height value (%s) for -testactivationheight=name@height.", arg));
        }

        const auto deployment_name{arg.substr(0, found)};
        if (const auto buried_deployment = GetBuriedDeployment(deployment_name)) {
            options.activation_heights[*buried_deployment] = height;
        } else {
            throw std::runtime_error(strprintf("Invalid name (%s) for -testactivationheight=name@height.", arg));
        }
    }

    if (!args.IsArgSet("-vbparams")) return;

    for (const std::string& strDeployment : args.GetArgs("-vbparams")) {
        std::vector<std::string> vDeploymentParams = SplitString(strDeployment, ':');
        if (vDeploymentParams.size() < 3 || 4 < vDeploymentParams.size()) {
            throw std::runtime_error("Version bits parameters malformed, expecting deployment:start:end[:min_activation_height]");
        }
        CChainParams::VersionBitsParameters vbparams{};
        if (!ParseInt64(vDeploymentParams[1], &vbparams.start_time)) {
            throw std::runtime_error(strprintf("Invalid nStartTime (%s)", vDeploymentParams[1]));
        }
        if (!ParseInt64(vDeploymentParams[2], &vbparams.timeout)) {
            throw std::runtime_error(strprintf("Invalid nTimeout (%s)", vDeploymentParams[2]));
        }
        if (vDeploymentParams.size() >= 4) {
            if (!ParseInt32(vDeploymentParams[3], &vbparams.min_activation_height)) {
                throw std::runtime_error(strprintf("Invalid min_activation_height (%s)", vDeploymentParams[3]));
            }
        } else {
            vbparams.min_activation_height = 0;
        }
        bool found = false;
        for (int j=0; j < (int)Consensus::MAX_VERSION_BITS_DEPLOYMENTS; ++j) {
            if (vDeploymentParams[0] == VersionBitsDeploymentInfo[j].name) {
                options.version_bits_parameters[Consensus::DeploymentPos(j)] = vbparams;
                found = true;
                LogPrintf("Setting version bits activation parameters for %s to start=%ld, timeout=%ld, min_activation_height=%d\n", vDeploymentParams[0], vbparams.start_time, vbparams.timeout, vbparams.min_activation_height);
                break;
            }
        }
        if (!found) {
            throw std::runtime_error(strprintf("Invalid deployment (%s)", vDeploymentParams[0]));
        }
    }
}

static std::unique_ptr<const CChainParams> globalChainParams;

const CChainParams &Params() {
    assert(globalChainParams);
    return *globalChainParams;
}

std::unique_ptr<const CChainParams> CreateChainParams(const ArgsManager& args, const std::string& chain)
{
    if (chain == CBaseChainParams::MAIN) {
        return CChainParams::Main();
    } else if (chain == CBaseChainParams::TESTNET) {
        return CChainParams::TestNet();
    } else if (chain == CBaseChainParams::SIGNET) {
        auto opts = CChainParams::SigNetOptions{};
        ReadSigNetArgs(args, opts);
        return CChainParams::SigNet(opts);
    } else if (chain == CBaseChainParams::REGTEST) {
        auto opts = CChainParams::RegTestOptions{};
        ReadRegTestArgs(args, opts);
        return CChainParams::RegTest(opts);
    }
    throw std::runtime_error(strprintf("%s: Unknown chain %s.", __func__, chain));
}

void SelectParams(const std::string& network)
{
    SelectBaseParams(network);
    globalChainParams = CreateChainParams(gArgs, network);
}<|MERGE_RESOLUTION|>--- conflicted
+++ resolved
@@ -17,443 +17,17 @@
 
 void ReadSigNetArgs(const ArgsManager& args, CChainParams::SigNetOptions& options)
 {
-<<<<<<< HEAD
-    CMutableTransaction txNew;
-    txNew.nVersion = 1;
-    txNew.vin.resize(1);
-    txNew.vout.resize(1);
-    txNew.vin[0].scriptSig = CScript() << 486604799 << CScriptNum(4) << std::vector<unsigned char>((const unsigned char*)pszTimestamp, (const unsigned char*)pszTimestamp + strlen(pszTimestamp));
-    txNew.vout[0].nValue = genesisReward;
-    txNew.vout[0].scriptPubKey = genesisOutputScript;
-
-    CBlock genesis;
-    genesis.nTime    = nTime;
-    genesis.nBits    = nBits;
-    genesis.nNonce   = nNonce;
-    genesis.nVersion = nVersion;
-    genesis.vtx.push_back(MakeTransactionRef(std::move(txNew)));
-    genesis.hashPrevBlock.SetNull();
-    genesis.hashMerkleRoot = BlockMerkleRoot(genesis);
-    return genesis;
-}
-
-/**
- * Build the genesis block. Note that the output of its generation
- * transaction cannot be spent since it did not originally exist in the
- * database.
- *
- * CBlock(hash=000000000019d6, ver=1, hashPrevBlock=00000000000000, hashMerkleRoot=4a5e1e, nTime=1231006505, nBits=1d00ffff, nNonce=2083236893, vtx=1)
- *   CTransaction(hash=4a5e1e, ver=1, vin.size=1, vout.size=1, nLockTime=0)
- *     CTxIn(COutPoint(000000, -1), coinbase 04ffff001d0104455468652054696d65732030332f4a616e2f32303039204368616e63656c6c6f72206f6e206272696e6b206f66207365636f6e64206261696c6f757420666f722062616e6b73)
- *     CTxOut(nValue=50.00000000, scriptPubKey=0x5F1DF16B2B704C8A578D0B)
- *   vMerkleTree: 4a5e1e
- */
-static CBlock CreateGenesisBlock(uint32_t nTime, uint32_t nNonce, uint32_t nBits, int32_t nVersion, const CAmount& genesisReward)
-{
-    const char* pszTimestamp = "The Times 03/Jan/2009 Chancellor on brink of second bailout for banks";
-    const CScript genesisOutputScript = CScript() << ParseHex("04678afdb0fe5548271967f1a67130b7105cd6a828e03909a67962e0ea1f61deb649f6bc3f4cef38c4f35504e51ec112de5c384df7ba0b8d578a4c702b6bf11d5f") << OP_CHECKSIG;
-    return CreateGenesisBlock(pszTimestamp, genesisOutputScript, nTime, nNonce, nBits, nVersion, genesisReward);
-}
-
-/**
- * Main network on which people trade goods and services.
- */
-class CMainParams : public CChainParams {
-public:
-    CMainParams() {
-        strNetworkID = CBaseChainParams::MAIN;
-        consensus.signet_blocks = false;
-        consensus.signet_challenge.clear();
-        consensus.nSubsidyHalvingInterval = 210000;
-        consensus.script_flag_exceptions.emplace( // BIP16 exception
-            uint256S("0x00000000000002dc756eebf4f49723ed8d30cc28a5f108eb94b1ba88ac4f9c22"), SCRIPT_VERIFY_NONE);
-        consensus.script_flag_exceptions.emplace( // Taproot exception
-            uint256S("0x0000000000000000000f14c35b2d841e986ab5441de8c585d5ffe55ea1e395ad"), SCRIPT_VERIFY_P2SH | SCRIPT_VERIFY_WITNESS);
-        consensus.BIP34Height = 227931;
-        consensus.BIP34Hash = uint256S("0x000000000000024b89b42a942fe0d9fea3bb44ab7bd1b19115dd6a759c0808b8");
-        consensus.BIP65Height = 388381; // 000000000000000004c2b624ed5d7756c508d90fd0da2c7c679febfa6c4735f0
-        consensus.BIP66Height = 363725; // 00000000000000000379eaa19dce8c9b722d46ae6a57c2f1a988119488b50931
-        consensus.CSVHeight = 419328; // 000000000000000004a1b34462cb8aeebd5799177f7a29cf28f2d1961716b5b5
-        consensus.SegwitHeight = 481824; // 0000000000000000001c8018d9cb3b742ef25114f27563e3fc4a1902167f9893
-        consensus.MinBIP9WarningHeight = 483840; // segwit activation height + miner confirmation window
-        consensus.powLimit = uint256S("00000000ffffffffffffffffffffffffffffffffffffffffffffffffffffffff");
-        consensus.nPowTargetTimespan = 14 * 24 * 60 * 60; // two weeks
-        consensus.nPowTargetSpacing = 10 * 60;
-        consensus.fPowAllowMinDifficultyBlocks = false;
-        consensus.fPowNoRetargeting = false;
-        consensus.nRuleChangeActivationThreshold = 1815; // 90% of 2016
-        consensus.nMinerConfirmationWindow = 2016; // nPowTargetTimespan / nPowTargetSpacing
-        consensus.vDeployments[Consensus::DEPLOYMENT_TESTDUMMY].bit = 28;
-        consensus.vDeployments[Consensus::DEPLOYMENT_TESTDUMMY].nStartTime = Consensus::BIP9Deployment::NEVER_ACTIVE;
-        consensus.vDeployments[Consensus::DEPLOYMENT_TESTDUMMY].nTimeout = Consensus::BIP9Deployment::NO_TIMEOUT;
-        consensus.vDeployments[Consensus::DEPLOYMENT_TESTDUMMY].min_activation_height = 0; // No activation delay
-
-        // Deployment of Taproot (BIPs 340-342)
-        consensus.vDeployments[Consensus::DEPLOYMENT_TAPROOT].bit = 2;
-        consensus.vDeployments[Consensus::DEPLOYMENT_TAPROOT].nStartTime = 1619222400; // April 24th, 2021
-        consensus.vDeployments[Consensus::DEPLOYMENT_TAPROOT].nTimeout = 1628640000; // August 11th, 2021
-        consensus.vDeployments[Consensus::DEPLOYMENT_TAPROOT].min_activation_height = 709632; // Approximately November 12th, 2021
-
-        consensus.nMinimumChainWork = uint256S("0x00000000000000000000000000000000000000003404ba0801921119f903495e");
-        consensus.defaultAssumeValid = uint256S("0x00000000000000000009c97098b5295f7e5f183ac811fb5d1534040adb93cabd"); // 751565
-
-        /**
-         * The message start string is designed to be unlikely to occur in normal data.
-         * The characters are rarely used upper ASCII, not valid as UTF-8, and produce
-         * a large 32-bit integer with any alignment.
-         */
-        pchMessageStart[0] = 0xdb;
-        pchMessageStart[1] = 0xd2;
-        pchMessageStart[2] = 0xb1;
-        pchMessageStart[3] = 0xac;
-        nDefaultPort = 48480;
-        nPruneAfterHeight = 100000;
-        m_assumed_blockchain_size = 496;
-        m_assumed_chain_state_size = 6;
-
-        genesis = CreateGenesisBlock(1231006505, 2083236893, 0x1d00ffff, 1, 50 * COIN);
-        consensus.hashGenesisBlock = genesis.GetHash();
-        assert(consensus.hashGenesisBlock == uint256S("0x000000000019d6689c085ae165831e934ff763ae46a2a6c172b3f1b60a8ce26f"));
-        assert(genesis.hashMerkleRoot == uint256S("0x4a5e1e4baab89f3a32518a88c31bc87f618f76673e2cc77ab2127b7afdeda33b"));
-
-        // Note that of those which support the service bits prefix, most only support a subset of
-        // possible options.
-        // This is fine at runtime as we'll fall back to using them as an addrfetch if they don't support the
-        // service bits we want, but we should get them updated to support all service bits wanted by any
-        // release ASAP to avoid it where possible.
-        vSeeds.emplace_back("seed.bitcoin.sipa.be."); // Pieter Wuille, only supports x1, x5, x9, and xd
-        vSeeds.emplace_back("dnsseed.bluematt.me."); // Matt Corallo, only supports x9
-        vSeeds.emplace_back("dnsseed.bitcoin.dashjr.org."); // Luke Dashjr
-        vSeeds.emplace_back("seed.bitcoinstats.com."); // Christian Decker, supports x1 - xf
-        vSeeds.emplace_back("seed.bitcoin.jonasschnelli.ch."); // Jonas Schnelli, only supports x1, x5, x9, and xd
-        vSeeds.emplace_back("seed.btc.petertodd.org."); // Peter Todd, only supports x1, x5, x9, and xd
-        vSeeds.emplace_back("seed.bitcoin.sprovoost.nl."); // Sjors Provoost
-        vSeeds.emplace_back("dnsseed.emzy.de."); // Stephan Oeste
-        vSeeds.emplace_back("seed.bitcoin.wiz.biz."); // Jason Maurice
-
-        base58Prefixes[PUBKEY_ADDRESS] = std::vector<unsigned char>(1,0);
-        base58Prefixes[SCRIPT_ADDRESS] = std::vector<unsigned char>(1,5);
-        base58Prefixes[SECRET_KEY] =     std::vector<unsigned char>(1,128);
-        base58Prefixes[EXT_PUBLIC_KEY] = {0x04, 0x88, 0xB2, 0x1E};
-        base58Prefixes[EXT_SECRET_KEY] = {0x04, 0x88, 0xAD, 0xE4};
-
-        bech32_hrp = "bc";
-
-        vFixedSeeds = std::vector<uint8_t>(std::begin(chainparams_seed_main), std::end(chainparams_seed_main));
-
-        fDefaultConsistencyChecks = false;
-        fRequireStandard = true;
-        m_is_test_chain = false;
-        m_is_mockable_chain = false;
-
-        checkpointData = {
-            {
-                { 11111, uint256S("0x0000000069e244f73d78e8fd29ba2fd2ed618bd6fa2ee92559f542fdb26e7c1d")},
-                { 33333, uint256S("0x000000002dd5588a74784eaa7ab0507a18ad16a236e7b1ce69f00d7ddfb5d0a6")},
-                { 74000, uint256S("0x0000000000573993a3c9e41ce34471c079dcf5f52a0e824a81e7f953b8661a20")},
-                {105000, uint256S("0x00000000000291ce28027faea320c8d2b054b2e0fe44a773f3eefb151d6bdc97")},
-                {134444, uint256S("0x00000000000005b12ffd4cd315cd34ffd4a594f430ac814c91184a0d42d2b0fe")},
-                {168000, uint256S("0x000000000000099e61ea72015e79632f216fe6cb33d7899acb35b75c8303b763")},
-                {193000, uint256S("0x000000000000059f452a5f7340de6682a977387c17010ff6e6c3bd83ca8b1317")},
-                {210000, uint256S("0x000000000000048b95347e83192f69cf0366076336c639f9b7228e9ba171342e")},
-                {216116, uint256S("0x00000000000001b4f4b433e81ee46494af945cf96014816a4e2370f11b23df4e")},
-                {225430, uint256S("0x00000000000001c108384350f74090433e7fcf79a606b8e797f065b130575932")},
-                {250000, uint256S("0x000000000000003887df1f29024b06fc2200b55f8af8f35453d7be294df2d214")},
-                {279000, uint256S("0x0000000000000001ae8c72a0b0c301f67e3afca10e819efa9041e458e9bd7e40")},
-                {295000, uint256S("0x00000000000000004d9b4ef50f0f9d686fd69db2e03af35a100370c64632a983")},
-            }
-        };
-
-        m_assumeutxo_data = MapAssumeutxo{
-         // TODO to be specified in a future patch.
-        };
-
-        chainTxData = ChainTxData{
-            // Data from RPC: getchaintxstats 4096 00000000000000000009c97098b5295f7e5f183ac811fb5d1534040adb93cabd
-            .nTime    = 1661697692,
-            .nTxCount = 760120522,
-            .dTxRate  = 2.925802860942233,
-        };
-    }
-};
-
-/**
- * Testnet (v3): public test network which is reset from time to time.
- */
-class CTestNetParams : public CChainParams {
-public:
-    CTestNetParams() {
-        strNetworkID = CBaseChainParams::TESTNET;
-        consensus.signet_blocks = false;
-        consensus.signet_challenge.clear();
-        consensus.nSubsidyHalvingInterval = 210000;
-        consensus.script_flag_exceptions.emplace( // BIP16 exception
-            uint256S("0x00000000dd30457c001f4095d208cc1296b0eed002427aa599874af7a432b105"), SCRIPT_VERIFY_NONE);
-        consensus.BIP34Height = 21111;
-        consensus.BIP34Hash = uint256S("0x0000000023b3a96d3484e5abb3755c413e7d41500f8e2a5c3f0dd01299cd8ef8");
-        consensus.BIP65Height = 581885; // 00000000007f6655f22f98e72ed80d8b06dc761d5da09df0fa1dc4be4f861eb6
-        consensus.BIP66Height = 330776; // 000000002104c8c45e99a8853285a3b592602a3ccde2b832481da85e9e4ba182
-        consensus.CSVHeight = 770112; // 00000000025e930139bac5c6c31a403776da130831ab85be56578f3fa75369bb
-        consensus.SegwitHeight = 834624; // 00000000002b980fcd729daaa248fd9316a5200e9b367f4ff2c42453e84201ca
-        consensus.MinBIP9WarningHeight = 836640; // segwit activation height + miner confirmation window
-        consensus.powLimit = uint256S("00000000ffffffffffffffffffffffffffffffffffffffffffffffffffffffff");
-        consensus.nPowTargetTimespan = 14 * 24 * 60 * 60; // two weeks
-        consensus.nPowTargetSpacing = 10 * 60;
-        consensus.fPowAllowMinDifficultyBlocks = true;
-        consensus.fPowNoRetargeting = false;
-        consensus.nRuleChangeActivationThreshold = 1512; // 75% for testchains
-        consensus.nMinerConfirmationWindow = 2016; // nPowTargetTimespan / nPowTargetSpacing
-        consensus.vDeployments[Consensus::DEPLOYMENT_TESTDUMMY].bit = 28;
-        consensus.vDeployments[Consensus::DEPLOYMENT_TESTDUMMY].nStartTime = Consensus::BIP9Deployment::NEVER_ACTIVE;
-        consensus.vDeployments[Consensus::DEPLOYMENT_TESTDUMMY].nTimeout = Consensus::BIP9Deployment::NO_TIMEOUT;
-        consensus.vDeployments[Consensus::DEPLOYMENT_TESTDUMMY].min_activation_height = 0; // No activation delay
-
-        // Deployment of Taproot (BIPs 340-342)
-        consensus.vDeployments[Consensus::DEPLOYMENT_TAPROOT].bit = 2;
-        consensus.vDeployments[Consensus::DEPLOYMENT_TAPROOT].nStartTime = 1619222400; // April 24th, 2021
-        consensus.vDeployments[Consensus::DEPLOYMENT_TAPROOT].nTimeout = 1628640000; // August 11th, 2021
-        consensus.vDeployments[Consensus::DEPLOYMENT_TAPROOT].min_activation_height = 0; // No activation delay
-
-        consensus.nMinimumChainWork = uint256S("0x00000000000000000000000000000000000000000000076f6e7cbd0beade5d20");
-        consensus.defaultAssumeValid = uint256S("0x0000000000000004877fa2d36316398528de4f347df2f8a96f76613a298ce060"); // 2344474
-
-        pchMessageStart[0] = 0xe2;
-        pchMessageStart[1] = 0xbe;
-        pchMessageStart[2] = 0x8d;
-        pchMessageStart[3] = 0xb7;
-        nDefaultPort = 15155;
-        nPruneAfterHeight = 1000;
-        m_assumed_blockchain_size = 42;
-        m_assumed_chain_state_size = 2;
-
-        genesis = CreateGenesisBlock(1296688602, 414098458, 0x1d00ffff, 1, 50 * COIN);
-        consensus.hashGenesisBlock = genesis.GetHash();
-        assert(consensus.hashGenesisBlock == uint256S("0x000000000933ea01ad0ee984209779baaec3ced90fa3f408719526f8d77f4943"));
-        assert(genesis.hashMerkleRoot == uint256S("0x4a5e1e4baab89f3a32518a88c31bc87f618f76673e2cc77ab2127b7afdeda33b"));
-
-        vFixedSeeds.clear();
-        vSeeds.clear();
-        // nodes with support for servicebits filtering should be at the top
-        vSeeds.emplace_back("testnet-seed.bitcoin.jonasschnelli.ch.");
-        vSeeds.emplace_back("seed.tbtc.petertodd.org.");
-        vSeeds.emplace_back("seed.testnet.bitcoin.sprovoost.nl.");
-        vSeeds.emplace_back("testnet-seed.bluematt.me."); // Just a static list of stable node(s), only supports x9
-
-        base58Prefixes[PUBKEY_ADDRESS] = std::vector<unsigned char>(1,111);
-        base58Prefixes[SCRIPT_ADDRESS] = std::vector<unsigned char>(1,196);
-        base58Prefixes[SECRET_KEY] =     std::vector<unsigned char>(1,239);
-        base58Prefixes[EXT_PUBLIC_KEY] = {0x04, 0x35, 0x87, 0xCF};
-        base58Prefixes[EXT_SECRET_KEY] = {0x04, 0x35, 0x83, 0x94};
-
-        bech32_hrp = "tb";
-
-        vFixedSeeds = std::vector<uint8_t>(std::begin(chainparams_seed_test), std::end(chainparams_seed_test));
-
-        fDefaultConsistencyChecks = false;
-        fRequireStandard = false;
-        m_is_test_chain = true;
-        m_is_mockable_chain = false;
-
-        checkpointData = {
-            {
-                {546, uint256S("000000002a936ca763904c3c35fce2f3556c559c0214345d31b1bcebf76acb70")},
-            }
-        };
-
-        m_assumeutxo_data = MapAssumeutxo{
-            // TODO to be specified in a future patch.
-        };
-
-        chainTxData = ChainTxData{
-            // Data from RPC: getchaintxstats 4096 0000000000000004877fa2d36316398528de4f347df2f8a96f76613a298ce060
-            .nTime    = 1661705221,
-            .nTxCount = 63531852,
-            .dTxRate  = 0.1079119341520164,
-        };
-=======
     if (args.IsArgSet("-signetseednode")) {
         options.seeds.emplace(args.GetArgs("-signetseednode"));
->>>>>>> 630756ca
     }
     if (args.IsArgSet("-signetchallenge")) {
         const auto signet_challenge = args.GetArgs("-signetchallenge");
         if (signet_challenge.size() != 1) {
             throw std::runtime_error(strprintf("%s: -signetchallenge cannot be multiple values.", __func__));
         }
-<<<<<<< HEAD
-
-        strNetworkID = CBaseChainParams::SIGNET;
-        consensus.signet_blocks = true;
-        consensus.signet_challenge.assign(bin.begin(), bin.end());
-        consensus.nSubsidyHalvingInterval = 210000;
-        consensus.BIP34Height = 1;
-        consensus.BIP34Hash = uint256{};
-        consensus.BIP65Height = 1;
-        consensus.BIP66Height = 1;
-        consensus.CSVHeight = 1;
-        consensus.SegwitHeight = 1;
-        consensus.nPowTargetTimespan = 14 * 24 * 60 * 60; // two weeks
-        consensus.nPowTargetSpacing = 10 * 60;
-        consensus.fPowAllowMinDifficultyBlocks = false;
-        consensus.fPowNoRetargeting = false;
-        consensus.nRuleChangeActivationThreshold = 1815; // 90% of 2016
-        consensus.nMinerConfirmationWindow = 2016; // nPowTargetTimespan / nPowTargetSpacing
-        consensus.MinBIP9WarningHeight = 0;
-        consensus.powLimit = uint256S("00000377ae000000000000000000000000000000000000000000000000000000");
-        consensus.vDeployments[Consensus::DEPLOYMENT_TESTDUMMY].bit = 28;
-        consensus.vDeployments[Consensus::DEPLOYMENT_TESTDUMMY].nStartTime = Consensus::BIP9Deployment::NEVER_ACTIVE;
-        consensus.vDeployments[Consensus::DEPLOYMENT_TESTDUMMY].nTimeout = Consensus::BIP9Deployment::NO_TIMEOUT;
-        consensus.vDeployments[Consensus::DEPLOYMENT_TESTDUMMY].min_activation_height = 0; // No activation delay
-
-        // Activation of Taproot (BIPs 340-342)
-        consensus.vDeployments[Consensus::DEPLOYMENT_TAPROOT].bit = 2;
-        consensus.vDeployments[Consensus::DEPLOYMENT_TAPROOT].nStartTime = Consensus::BIP9Deployment::ALWAYS_ACTIVE;
-        consensus.vDeployments[Consensus::DEPLOYMENT_TAPROOT].nTimeout = Consensus::BIP9Deployment::NO_TIMEOUT;
-        consensus.vDeployments[Consensus::DEPLOYMENT_TAPROOT].min_activation_height = 0; // No activation delay
-
-        // message start is defined as the first 4 bytes of the sha256d of the block script
-        HashWriter h{};
-        h << consensus.signet_challenge;
-        uint256 hash = h.GetHash();
-        memcpy(pchMessageStart, hash.begin(), 4);
-
-        nDefaultPort = 15157;
-        nPruneAfterHeight = 1000;
-
-        genesis = CreateGenesisBlock(1598918400, 52613770, 0x1e0377ae, 1, 50 * COIN);
-        consensus.hashGenesisBlock = genesis.GetHash();
-        assert(consensus.hashGenesisBlock == uint256S("0x00000008819873e925422c1ff0f99f7cc9bbb232af63a077a480a3633bee1ef6"));
-        assert(genesis.hashMerkleRoot == uint256S("0x4a5e1e4baab89f3a32518a88c31bc87f618f76673e2cc77ab2127b7afdeda33b"));
-
-        vFixedSeeds.clear();
-
-        base58Prefixes[PUBKEY_ADDRESS] = std::vector<unsigned char>(1,111);
-        base58Prefixes[SCRIPT_ADDRESS] = std::vector<unsigned char>(1,196);
-        base58Prefixes[SECRET_KEY] =     std::vector<unsigned char>(1,239);
-        base58Prefixes[EXT_PUBLIC_KEY] = {0x04, 0x35, 0x87, 0xCF};
-        base58Prefixes[EXT_SECRET_KEY] = {0x04, 0x35, 0x83, 0x94};
-
-        bech32_hrp = "tb";
-
-        fDefaultConsistencyChecks = false;
-        fRequireStandard = true;
-        m_is_test_chain = true;
-        m_is_mockable_chain = false;
-    }
-};
-
-/**
- * Regression test: intended for private networks only. Has minimal difficulty to ensure that
- * blocks can be found instantly.
- */
-class CRegTestParams : public CChainParams {
-public:
-    explicit CRegTestParams(const ArgsManager& args) {
-        strNetworkID =  CBaseChainParams::REGTEST;
-        consensus.signet_blocks = false;
-        consensus.signet_challenge.clear();
-        consensus.nSubsidyHalvingInterval = 150;
-        consensus.BIP34Height = 1; // Always active unless overridden
-        consensus.BIP34Hash = uint256();
-        consensus.BIP65Height = 1;  // Always active unless overridden
-        consensus.BIP66Height = 1;  // Always active unless overridden
-        consensus.CSVHeight = 1;    // Always active unless overridden
-        consensus.SegwitHeight = 0; // Always active unless overridden
-        consensus.MinBIP9WarningHeight = 0;
-        consensus.powLimit = uint256S("7fffffffffffffffffffffffffffffffffffffffffffffffffffffffffffffff");
-        consensus.nPowTargetTimespan = 14 * 24 * 60 * 60; // two weeks
-        consensus.nPowTargetSpacing = 10 * 60;
-        consensus.fPowAllowMinDifficultyBlocks = true;
-        consensus.fPowNoRetargeting = true;
-        consensus.nRuleChangeActivationThreshold = 108; // 75% for testchains
-        consensus.nMinerConfirmationWindow = 144; // Faster than normal for regtest (144 instead of 2016)
-
-        consensus.vDeployments[Consensus::DEPLOYMENT_TESTDUMMY].bit = 28;
-        consensus.vDeployments[Consensus::DEPLOYMENT_TESTDUMMY].nStartTime = 0;
-        consensus.vDeployments[Consensus::DEPLOYMENT_TESTDUMMY].nTimeout = Consensus::BIP9Deployment::NO_TIMEOUT;
-        consensus.vDeployments[Consensus::DEPLOYMENT_TESTDUMMY].min_activation_height = 0; // No activation delay
-
-        consensus.vDeployments[Consensus::DEPLOYMENT_TAPROOT].bit = 2;
-        consensus.vDeployments[Consensus::DEPLOYMENT_TAPROOT].nStartTime = Consensus::BIP9Deployment::ALWAYS_ACTIVE;
-        consensus.vDeployments[Consensus::DEPLOYMENT_TAPROOT].nTimeout = Consensus::BIP9Deployment::NO_TIMEOUT;
-        consensus.vDeployments[Consensus::DEPLOYMENT_TAPROOT].min_activation_height = 0; // No activation delay
-
-        consensus.nMinimumChainWork = uint256{};
-        consensus.defaultAssumeValid = uint256{};
-
-        pchMessageStart[0] = 0xfd;
-        pchMessageStart[1] = 0xbf;
-        pchMessageStart[2] = 0x9f;
-        pchMessageStart[3] = 0xfb;
-        nDefaultPort = 15156;
-        nPruneAfterHeight = args.GetBoolArg("-fastprune", false) ? 100 : 1000;
-        m_assumed_blockchain_size = 0;
-        m_assumed_chain_state_size = 0;
-
-        UpdateActivationParametersFromArgs(args);
-
-        genesis = CreateGenesisBlock(1296688602, 2, 0x207fffff, 1, 50 * COIN);
-        consensus.hashGenesisBlock = genesis.GetHash();
-        assert(consensus.hashGenesisBlock == uint256S("0x0f9188f13cb7b2c71f2a335e3a4fc328bf5beb436012afca590b1a11466e2206"));
-        assert(genesis.hashMerkleRoot == uint256S("0x4a5e1e4baab89f3a32518a88c31bc87f618f76673e2cc77ab2127b7afdeda33b"));
-
-        vFixedSeeds.clear(); //!< Regtest mode doesn't have any fixed seeds.
-        vSeeds.clear();
-        vSeeds.emplace_back("dummySeed.invalid.");
-
-        fDefaultConsistencyChecks = true;
-        fRequireStandard = true;
-        m_is_test_chain = true;
-        m_is_mockable_chain = true;
-
-        checkpointData = {
-            {
-                {0, uint256S("0f9188f13cb7b2c71f2a335e3a4fc328bf5beb436012afca590b1a11466e2206")},
-            }
-        };
-
-        m_assumeutxo_data = MapAssumeutxo{
-            {
-                110,
-                {AssumeutxoHash{uint256S("0x1ebbf5850204c0bdb15bf030f47c7fe91d45c44c712697e4509ba67adb01c618")}, 110},
-            },
-            {
-                200,
-                {AssumeutxoHash{uint256S("0x51c8d11d8b5c1de51543c579736e786aa2736206d1e11e627568029ce092cf62")}, 200},
-            },
-        };
-
-        chainTxData = ChainTxData{
-            0,
-            0,
-            0
-        };
-
-        base58Prefixes[PUBKEY_ADDRESS] = std::vector<unsigned char>(1,111);
-        base58Prefixes[SCRIPT_ADDRESS] = std::vector<unsigned char>(1,196);
-        base58Prefixes[SECRET_KEY] =     std::vector<unsigned char>(1,239);
-        base58Prefixes[EXT_PUBLIC_KEY] = {0x04, 0x35, 0x87, 0xCF};
-        base58Prefixes[EXT_SECRET_KEY] = {0x04, 0x35, 0x83, 0x94};
-
-        bech32_hrp = "bcrt";
-    }
-
-    /**
-     * Allows modifying the Version Bits regtest parameters.
-     */
-    void UpdateVersionBitsParameters(Consensus::DeploymentPos d, int64_t nStartTime, int64_t nTimeout, int min_activation_height)
-    {
-        consensus.vDeployments[d].nStartTime = nStartTime;
-        consensus.vDeployments[d].nTimeout = nTimeout;
-        consensus.vDeployments[d].min_activation_height = min_activation_height;
-    }
-    void UpdateActivationParametersFromArgs(const ArgsManager& args);
-};
-=======
         options.challenge.emplace(ParseHex(signet_challenge[0]));
     }
 }
->>>>>>> 630756ca
 
 void ReadRegTestArgs(const ArgsManager& args, CChainParams::RegTestOptions& options)
 {
