// Copyright (c) 2009-2010 Satoshi Nakamoto
// Copyright (c) 2009-2012 The Bitcoin developers
// Distributed under the MIT/X11 software license, see the accompanying
// file license.txt or http://www.opensource.org/licenses/mit-license.php.

#include "headers.h"
#include "irc.h"
#include "db.h"
#include "net.h"
#include "init.h"
#include "strlcpy.h"
#include "addrman.h"

#ifdef WIN32
#include <string.h>
#endif

#ifdef USE_UPNP
#include <miniupnpc/miniwget.h>
#include <miniupnpc/miniupnpc.h>
#include <miniupnpc/upnpcommands.h>
#include <miniupnpc/upnperrors.h>
#endif

using namespace std;
using namespace boost;

static const int MAX_OUTBOUND_CONNECTIONS = 8;

void ThreadMessageHandler2(void* parg);
void ThreadSocketHandler2(void* parg);
void ThreadOpenConnections2(void* parg);
void ThreadOpenAddedConnections2(void* parg);
#ifdef USE_UPNP
void ThreadMapPort2(void* parg);
#endif
void ThreadDNSAddressSeed2(void* parg);
bool OpenNetworkConnection(const CAddress& addrConnect);



//
// Global state variables
//
bool fClient = false;
bool fAllowDNS = false;
static bool fUseUPnP = false;
uint64 nLocalServices = (fClient ? 0 : NODE_NETWORK);
CAddress addrLocalHost(CService("0.0.0.0", 0), nLocalServices);
static CNode* pnodeLocalHost = NULL;
uint64 nLocalHostNonce = 0;
array<int, THREAD_MAX> vnThreadsRunning;
static SOCKET hListenSocket = INVALID_SOCKET;
CAddrMan addrman;

vector<CNode*> vNodes;
CCriticalSection cs_vNodes;
map<CInv, CDataStream> mapRelay;
deque<pair<int64, CInv> > vRelayExpiration;
CCriticalSection cs_mapRelay;
map<CInv, int64> mapAlreadyAskedFor;


set<CNetAddr> setservAddNodeAddresses;
CCriticalSection cs_setservAddNodeAddresses;



unsigned short GetListenPort()
{
    return (unsigned short)(GetArg("-port", GetDefaultPort()));
}

void CNode::PushGetBlocks(CBlockIndex* pindexBegin, uint256 hashEnd)
{
    // Filter out duplicate requests
    if (pindexBegin == pindexLastGetBlocksBegin && hashEnd == hashLastGetBlocksEnd)
        return;
    pindexLastGetBlocksBegin = pindexBegin;
    hashLastGetBlocksEnd = hashEnd;

    PushMessage("getblocks", CBlockLocator(pindexBegin), hashEnd);
}



bool RecvLine(SOCKET hSocket, string& strLine)
{
    strLine = "";
    loop
    {
        char c;
        int nBytes = recv(hSocket, &c, 1, 0);
        if (nBytes > 0)
        {
            if (c == '\n')
                continue;
            if (c == '\r')
                return true;
            strLine += c;
            if (strLine.size() >= 9000)
                return true;
        }
        else if (nBytes <= 0)
        {
            if (fShutdown)
                return false;
            if (nBytes < 0)
            {
                int nErr = WSAGetLastError();
                if (nErr == WSAEMSGSIZE)
                    continue;
                if (nErr == WSAEWOULDBLOCK || nErr == WSAEINTR || nErr == WSAEINPROGRESS)
                {
                    Sleep(10);
                    continue;
                }
            }
            if (!strLine.empty())
                return true;
            if (nBytes == 0)
            {
                // socket closed
                printf("socket closed\n");
                return false;
            }
            else
            {
                // socket error
                int nErr = WSAGetLastError();
                printf("recv failed: %d\n", nErr);
                return false;
            }
        }
    }
}



bool GetMyExternalIP2(const CService& addrConnect, const char* pszGet, const char* pszKeyword, CNetAddr& ipRet)
{
    SOCKET hSocket;
    if (!ConnectSocket(addrConnect, hSocket))
        return error("GetMyExternalIP() : connection to %s failed", addrConnect.ToString().c_str());

    send(hSocket, pszGet, strlen(pszGet), MSG_NOSIGNAL);

    string strLine;
    while (RecvLine(hSocket, strLine))
    {
        if (strLine.empty()) // HTTP response is separated from headers by blank line
        {
            loop
            {
                if (!RecvLine(hSocket, strLine))
                {
                    closesocket(hSocket);
                    return false;
                }
                if (pszKeyword == NULL)
                    break;
                if (strLine.find(pszKeyword) != string::npos)
                {
                    strLine = strLine.substr(strLine.find(pszKeyword) + strlen(pszKeyword));
                    break;
                }
            }
            closesocket(hSocket);
            if (strLine.find("<") != string::npos)
                strLine = strLine.substr(0, strLine.find("<"));
            strLine = strLine.substr(strspn(strLine.c_str(), " \t\n\r"));
            while (strLine.size() > 0 && isspace(strLine[strLine.size()-1]))
                strLine.resize(strLine.size()-1);
            CService addr(strLine,0,true);
            printf("GetMyExternalIP() received [%s] %s\n", strLine.c_str(), addr.ToString().c_str());
            if (!addr.IsValid() || !addr.IsRoutable())
                return false;
            ipRet.SetIP(addr);
            return true;
        }
    }
    closesocket(hSocket);
    return error("GetMyExternalIP() : connection closed");
}

// We now get our external IP from the IRC server first and only use this as a backup
bool GetMyExternalIP(CNetAddr& ipRet)
{
    CService addrConnect;
    const char* pszGet;
    const char* pszKeyword;

    if (fNoListen||fUseProxy)
        return false;

    for (int nLookup = 0; nLookup <= 1; nLookup++)
    for (int nHost = 1; nHost <= 2; nHost++)
    {
        // We should be phasing out our use of sites like these.  If we need
        // replacements, we should ask for volunteers to put this simple
        // php file on their webserver that prints the client IP:
        //  <?php echo $_SERVER["REMOTE_ADDR"]; ?>
        if (nHost == 1)
        {
            addrConnect = CService("91.198.22.70",80); // checkip.dyndns.org

            if (nLookup == 1)
            {
                CService addrIP("checkip.dyndns.org", 80, true);
                if (addrIP.IsValid())
                    addrConnect = addrIP;
            }

            pszGet = "GET / HTTP/1.1\r\n"
                     "Host: checkip.dyndns.org\r\n"
                     "User-Agent: Mozilla/4.0 (compatible; MSIE 7.0; Windows NT 5.1)\r\n"
                     "Connection: close\r\n"
                     "\r\n";

            pszKeyword = "Address:";
        }
        else if (nHost == 2)
        {
            addrConnect = CService("74.208.43.192", 80); // www.showmyip.com

            if (nLookup == 1)
            {
                CService addrIP("www.showmyip.com", 80, true);
                if (addrIP.IsValid())
                    addrConnect = addrIP;
            }

            pszGet = "GET /simple/ HTTP/1.1\r\n"
                     "Host: www.showmyip.com\r\n"
                     "User-Agent: Mozilla/4.0 (compatible; MSIE 7.0; Windows NT 5.1)\r\n"
                     "Connection: close\r\n"
                     "\r\n";

            pszKeyword = NULL; // Returns just IP address
        }

        if (GetMyExternalIP2(addrConnect, pszGet, pszKeyword, ipRet))
            return true;
    }

    return false;
}

void ThreadGetMyExternalIP(void* parg)
{
    // Wait for IRC to get it first
    if (GetBoolArg("-irc", false))
    {
        for (int i = 0; i < 2 * 60; i++)
        {
            Sleep(1000);
            if (fGotExternalIP || fShutdown)
                return;
        }
    }

    // Fallback in case IRC fails to get it
    if (GetMyExternalIP(addrLocalHost))
    {
        printf("GetMyExternalIP() returned %s\n", addrLocalHost.ToStringIP().c_str());
        if (addrLocalHost.IsRoutable())
        {
            // If we already connected to a few before we had our IP, go back and addr them.
            // setAddrKnown automatically filters any duplicate sends.
            CAddress addr(addrLocalHost);
            addr.nTime = GetAdjustedTime();
            CRITICAL_BLOCK(cs_vNodes)
                BOOST_FOREACH(CNode* pnode, vNodes)
                    pnode->PushAddress(addr);
        }
    }
}





void AddressCurrentlyConnected(const CService& addr)
{
    addrman.Connected(addr);
}





void AbandonRequests(void (*fn)(void*, CDataStream&), void* param1)
{
    // If the dialog might get closed before the reply comes back,
    // call this in the destructor so it doesn't get called after it's deleted.
    CRITICAL_BLOCK(cs_vNodes)
    {
        BOOST_FOREACH(CNode* pnode, vNodes)
        {
            CRITICAL_BLOCK(pnode->cs_mapRequests)
            {
                for (map<uint256, CRequestTracker>::iterator mi = pnode->mapRequests.begin(); mi != pnode->mapRequests.end();)
                {
                    CRequestTracker& tracker = (*mi).second;
                    if (tracker.fn == fn && tracker.param1 == param1)
                        pnode->mapRequests.erase(mi++);
                    else
                        mi++;
                }
            }
        }
    }
}







//
// Subscription methods for the broadcast and subscription system.
// Channel numbers are message numbers, i.e. MSG_TABLE and MSG_PRODUCT.
//
// The subscription system uses a meet-in-the-middle strategy.
// With 100,000 nodes, if senders broadcast to 1000 random nodes and receivers
// subscribe to 1000 random nodes, 99.995% (1 - 0.99^1000) of messages will get through.
//

bool AnySubscribed(unsigned int nChannel)
{
    if (pnodeLocalHost->IsSubscribed(nChannel))
        return true;
    CRITICAL_BLOCK(cs_vNodes)
        BOOST_FOREACH(CNode* pnode, vNodes)
            if (pnode->IsSubscribed(nChannel))
                return true;
    return false;
}

bool CNode::IsSubscribed(unsigned int nChannel)
{
    if (nChannel >= vfSubscribe.size())
        return false;
    return vfSubscribe[nChannel];
}

void CNode::Subscribe(unsigned int nChannel, unsigned int nHops)
{
    if (nChannel >= vfSubscribe.size())
        return;

    if (!AnySubscribed(nChannel))
    {
        // Relay subscribe
        CRITICAL_BLOCK(cs_vNodes)
            BOOST_FOREACH(CNode* pnode, vNodes)
                if (pnode != this)
                    pnode->PushMessage("subscribe", nChannel, nHops);
    }

    vfSubscribe[nChannel] = true;
}

void CNode::CancelSubscribe(unsigned int nChannel)
{
    if (nChannel >= vfSubscribe.size())
        return;

    // Prevent from relaying cancel if wasn't subscribed
    if (!vfSubscribe[nChannel])
        return;
    vfSubscribe[nChannel] = false;

    if (!AnySubscribed(nChannel))
    {
        // Relay subscription cancel
        CRITICAL_BLOCK(cs_vNodes)
            BOOST_FOREACH(CNode* pnode, vNodes)
                if (pnode != this)
                    pnode->PushMessage("sub-cancel", nChannel);
    }
}









CNode* FindNode(const CNetAddr& ip)
{
    CRITICAL_BLOCK(cs_vNodes)
    {
        BOOST_FOREACH(CNode* pnode, vNodes)
            if ((CNetAddr)pnode->addr == ip)
                return (pnode);
    }
    return NULL;
}

CNode* FindNode(const CService& addr)
{
    CRITICAL_BLOCK(cs_vNodes)
    {
        BOOST_FOREACH(CNode* pnode, vNodes)
            if ((CService)pnode->addr == addr)
                return (pnode);
    }
    return NULL;
}

CNode* ConnectNode(CAddress addrConnect, int64 nTimeout)
{
    if ((CNetAddr)addrConnect == (CNetAddr)addrLocalHost)
        return NULL;

    // Look for an existing connection
    CNode* pnode = FindNode((CService)addrConnect);
    if (pnode)
    {
        if (nTimeout != 0)
            pnode->AddRef(nTimeout);
        else
            pnode->AddRef();
        return pnode;
    }

    /// debug print
    printf("trying connection %s lastseen=%.1fhrs\n",
        addrConnect.ToString().c_str(),
        (double)(addrConnect.nTime - GetAdjustedTime())/3600.0);

    addrman.Attempt(addrConnect);

    // Connect
    SOCKET hSocket;
    if (ConnectSocket(addrConnect, hSocket))
    {
        /// debug print
        printf("connected %s\n", addrConnect.ToString().c_str());

        // Set to nonblocking
#ifdef WIN32
        u_long nOne = 1;
        if (ioctlsocket(hSocket, FIONBIO, &nOne) == SOCKET_ERROR)
            printf("ConnectSocket() : ioctlsocket nonblocking setting failed, error %d\n", WSAGetLastError());
#else
        if (fcntl(hSocket, F_SETFL, O_NONBLOCK) == SOCKET_ERROR)
            printf("ConnectSocket() : fcntl nonblocking setting failed, error %d\n", errno);
#endif

        // Add node
        CNode* pnode = new CNode(hSocket, addrConnect, false);
        if (nTimeout != 0)
            pnode->AddRef(nTimeout);
        else
            pnode->AddRef();
        CRITICAL_BLOCK(cs_vNodes)
            vNodes.push_back(pnode);

        pnode->nTimeConnected = GetTime();
        return pnode;
    }
    else
    {
        return NULL;
    }
}

void CNode::CloseSocketDisconnect()
{
    fDisconnect = true;
    if (hSocket != INVALID_SOCKET)
    {
        if (fDebug)
            printf("%s ", DateTimeStrFormat("%x %H:%M:%S", GetTime()).c_str());
        printf("disconnecting node %s\n", addr.ToString().c_str());
        closesocket(hSocket);
        hSocket = INVALID_SOCKET;
        vRecv.clear();
    }
}

void CNode::Cleanup()
{
    // All of a nodes broadcasts and subscriptions are automatically torn down
    // when it goes down, so a node has to stay up to keep its broadcast going.

    // Cancel subscriptions
    for (unsigned int nChannel = 0; nChannel < vfSubscribe.size(); nChannel++)
        if (vfSubscribe[nChannel])
            CancelSubscribe(nChannel);
}


void CNode::PushVersion()
{
    /// when NTP implemented, change to just nTime = GetAdjustedTime()
    int64 nTime = (fInbound ? GetAdjustedTime() : GetTime());
    CAddress addrYou = (fUseProxy ? CAddress(CService("0.0.0.0",0)) : addr);
    CAddress addrMe = (fUseProxy || !addrLocalHost.IsRoutable() ? CAddress(CService("0.0.0.0",0)) : addrLocalHost);
    RAND_bytes((unsigned char*)&nLocalHostNonce, sizeof(nLocalHostNonce));
    PushMessage("version", PROTOCOL_VERSION, nLocalServices, nTime, addrYou, addrMe,
                nLocalHostNonce, FormatSubVersion(CLIENT_NAME, CLIENT_VERSION, std::vector<string>()), nBestHeight);
}





std::map<CNetAddr, int64> CNode::setBanned;
CCriticalSection CNode::cs_setBanned;

void CNode::ClearBanned()
{
    setBanned.clear();
}

bool CNode::IsBanned(CNetAddr ip)
{
    bool fResult = false;
    CRITICAL_BLOCK(cs_setBanned)
    {
        std::map<CNetAddr, int64>::iterator i = setBanned.find(ip);
        if (i != setBanned.end())
        {
            int64 t = (*i).second;
            if (GetTime() < t)
                fResult = true;
        }
    }
    return fResult;
}

bool CNode::Misbehaving(int howmuch)
{
    if (addr.IsLocal())
    {
        printf("Warning: local node %s misbehaving\n", addr.ToString().c_str());
        return false;
    }

    nMisbehavior += howmuch;
    if (nMisbehavior >= GetArg("-banscore", 100))
    {
        int64 banTime = GetTime()+GetArg("-bantime", 60*60*24);  // Default 24-hour ban
        CRITICAL_BLOCK(cs_setBanned)
            if (setBanned[addr] < banTime)
                setBanned[addr] = banTime;
        CloseSocketDisconnect();
        printf("Disconnected %s for misbehavior (score=%d)\n", addr.ToString().c_str(), nMisbehavior);
        return true;
    }
    return false;
}












void ThreadSocketHandler(void* parg)
{
    IMPLEMENT_RANDOMIZE_STACK(ThreadSocketHandler(parg));
    try
    {
        vnThreadsRunning[THREAD_SOCKETHANDLER]++;
        ThreadSocketHandler2(parg);
        vnThreadsRunning[THREAD_SOCKETHANDLER]--;
    }
    catch (std::exception& e) {
        vnThreadsRunning[THREAD_SOCKETHANDLER]--;
        PrintException(&e, "ThreadSocketHandler()");
    } catch (...) {
        vnThreadsRunning[THREAD_SOCKETHANDLER]--;
        throw; // support pthread_cancel()
    }
    printf("ThreadSocketHandler exiting\n");
}

void ThreadSocketHandler2(void* parg)
{
    printf("ThreadSocketHandler started\n");
    list<CNode*> vNodesDisconnected;
    int nPrevNodeCount = 0;

    loop
    {
        //
        // Disconnect nodes
        //
        CRITICAL_BLOCK(cs_vNodes)
        {
            // Disconnect unused nodes
            vector<CNode*> vNodesCopy = vNodes;
            BOOST_FOREACH(CNode* pnode, vNodesCopy)
            {
                if (pnode->fDisconnect ||
                    (pnode->GetRefCount() <= 0 && pnode->vRecv.empty() && pnode->vSend.empty()))
                {
                    // remove from vNodes
                    vNodes.erase(remove(vNodes.begin(), vNodes.end(), pnode), vNodes.end());

                    // close socket and cleanup
                    pnode->CloseSocketDisconnect();
                    pnode->Cleanup();

                    // hold in disconnected pool until all refs are released
                    pnode->nReleaseTime = max(pnode->nReleaseTime, GetTime() + 15 * 60);
                    if (pnode->fNetworkNode || pnode->fInbound)
                        pnode->Release();
                    vNodesDisconnected.push_back(pnode);
                }
            }

            // Delete disconnected nodes
            list<CNode*> vNodesDisconnectedCopy = vNodesDisconnected;
            BOOST_FOREACH(CNode* pnode, vNodesDisconnectedCopy)
            {
                // wait until threads are done using it
                if (pnode->GetRefCount() <= 0)
                {
                    bool fDelete = false;
                    TRY_CRITICAL_BLOCK(pnode->cs_vSend)
                     TRY_CRITICAL_BLOCK(pnode->cs_vRecv)
                      TRY_CRITICAL_BLOCK(pnode->cs_mapRequests)
                       TRY_CRITICAL_BLOCK(pnode->cs_inventory)
                        fDelete = true;
                    if (fDelete)
                    {
                        vNodesDisconnected.remove(pnode);
                        delete pnode;
                    }
                }
            }
        }
        if (vNodes.size() != nPrevNodeCount)
        {
            nPrevNodeCount = vNodes.size();
            MainFrameRepaint();
        }


        //
        // Find which sockets have data to receive
        //
        struct timeval timeout;
        timeout.tv_sec  = 0;
        timeout.tv_usec = 50000; // frequency to poll pnode->vSend

        fd_set fdsetRecv;
        fd_set fdsetSend;
        fd_set fdsetError;
        FD_ZERO(&fdsetRecv);
        FD_ZERO(&fdsetSend);
        FD_ZERO(&fdsetError);
        SOCKET hSocketMax = 0;

        if(hListenSocket != INVALID_SOCKET)
            FD_SET(hListenSocket, &fdsetRecv);
        hSocketMax = max(hSocketMax, hListenSocket);
        CRITICAL_BLOCK(cs_vNodes)
        {
            BOOST_FOREACH(CNode* pnode, vNodes)
            {
                if (pnode->hSocket == INVALID_SOCKET)
                    continue;
                FD_SET(pnode->hSocket, &fdsetRecv);
                FD_SET(pnode->hSocket, &fdsetError);
                hSocketMax = max(hSocketMax, pnode->hSocket);
                TRY_CRITICAL_BLOCK(pnode->cs_vSend)
                    if (!pnode->vSend.empty())
                        FD_SET(pnode->hSocket, &fdsetSend);
            }
        }

        vnThreadsRunning[THREAD_SOCKETHANDLER]--;
        int nSelect = select(hSocketMax + 1, &fdsetRecv, &fdsetSend, &fdsetError, &timeout);
        vnThreadsRunning[THREAD_SOCKETHANDLER]++;
        if (fShutdown)
            return;
        if (nSelect == SOCKET_ERROR)
        {
            int nErr = WSAGetLastError();
            if (hSocketMax > -1)
            {
                printf("socket select error %d\n", nErr);
                for (unsigned int i = 0; i <= hSocketMax; i++)
                    FD_SET(i, &fdsetRecv);
            }
            FD_ZERO(&fdsetSend);
            FD_ZERO(&fdsetError);
            Sleep(timeout.tv_usec/1000);
        }


        //
        // Accept new connections
        //
        if (hListenSocket != INVALID_SOCKET && FD_ISSET(hListenSocket, &fdsetRecv))
        {
            struct sockaddr_in sockaddr;
            socklen_t len = sizeof(sockaddr);
            SOCKET hSocket = accept(hListenSocket, (struct sockaddr*)&sockaddr, &len);
            CAddress addr;
            int nInbound = 0;

            if (hSocket != INVALID_SOCKET)
                addr = CAddress(sockaddr);

            CRITICAL_BLOCK(cs_vNodes)
                BOOST_FOREACH(CNode* pnode, vNodes)
                if (pnode->fInbound)
                    nInbound++;

            if (hSocket == INVALID_SOCKET)
            {
                if (WSAGetLastError() != WSAEWOULDBLOCK)
                    printf("socket error accept failed: %d\n", WSAGetLastError());
            }
            else if (nInbound >= GetArg("-maxconnections", 125) - MAX_OUTBOUND_CONNECTIONS)
            {
                CRITICAL_BLOCK(cs_setservAddNodeAddresses)
                    if (!setservAddNodeAddresses.count(addr))
                        closesocket(hSocket);
            }
            else if (CNode::IsBanned(addr))
            {
                printf("connection from %s dropped (banned)\n", addr.ToString().c_str());
                closesocket(hSocket);
            }
            else
            {
                printf("accepted connection %s\n", addr.ToString().c_str());
                CNode* pnode = new CNode(hSocket, addr, true);
                pnode->AddRef();
                CRITICAL_BLOCK(cs_vNodes)
                    vNodes.push_back(pnode);
            }
        }


        //
        // Service each socket
        //
        vector<CNode*> vNodesCopy;
        CRITICAL_BLOCK(cs_vNodes)
        {
            vNodesCopy = vNodes;
            BOOST_FOREACH(CNode* pnode, vNodesCopy)
                pnode->AddRef();
        }
        BOOST_FOREACH(CNode* pnode, vNodesCopy)
        {
            if (fShutdown)
                return;

            //
            // Receive
            //
            if (pnode->hSocket == INVALID_SOCKET)
                continue;
            if (FD_ISSET(pnode->hSocket, &fdsetRecv) || FD_ISSET(pnode->hSocket, &fdsetError))
            {
                TRY_CRITICAL_BLOCK(pnode->cs_vRecv)
                {
                    CDataStream& vRecv = pnode->vRecv;
                    unsigned int nPos = vRecv.size();

                    if (nPos > ReceiveBufferSize()) {
                        if (!pnode->fDisconnect)
                            printf("socket recv flood control disconnect (%d bytes)\n", vRecv.size());
                        pnode->CloseSocketDisconnect();
                    }
                    else {
                        // typical socket buffer is 8K-64K
                        char pchBuf[0x10000];
                        int nBytes = recv(pnode->hSocket, pchBuf, sizeof(pchBuf), MSG_DONTWAIT);
                        if (nBytes > 0)
                        {
                            vRecv.resize(nPos + nBytes);
                            memcpy(&vRecv[nPos], pchBuf, nBytes);
                            pnode->nLastRecv = GetTime();
                        }
                        else if (nBytes == 0)
                        {
                            // socket closed gracefully
                            if (!pnode->fDisconnect)
                                printf("socket closed\n");
                            pnode->CloseSocketDisconnect();
                        }
                        else if (nBytes < 0)
                        {
                            // error
                            int nErr = WSAGetLastError();
                            if (nErr != WSAEWOULDBLOCK && nErr != WSAEMSGSIZE && nErr != WSAEINTR && nErr != WSAEINPROGRESS)
                            {
                                if (!pnode->fDisconnect)
                                    printf("socket recv error %d\n", nErr);
                                pnode->CloseSocketDisconnect();
                            }
                        }
                    }
                }
            }

            //
            // Send
            //
            if (pnode->hSocket == INVALID_SOCKET)
                continue;
            if (FD_ISSET(pnode->hSocket, &fdsetSend))
            {
                TRY_CRITICAL_BLOCK(pnode->cs_vSend)
                {
                    CDataStream& vSend = pnode->vSend;
                    if (!vSend.empty())
                    {
                        int nBytes = send(pnode->hSocket, &vSend[0], vSend.size(), MSG_NOSIGNAL | MSG_DONTWAIT);
                        if (nBytes > 0)
                        {
                            vSend.erase(vSend.begin(), vSend.begin() + nBytes);
                            pnode->nLastSend = GetTime();
                        }
                        else if (nBytes < 0)
                        {
                            // error
                            int nErr = WSAGetLastError();
                            if (nErr != WSAEWOULDBLOCK && nErr != WSAEMSGSIZE && nErr != WSAEINTR && nErr != WSAEINPROGRESS)
                            {
                                printf("socket send error %d\n", nErr);
                                pnode->CloseSocketDisconnect();
                            }
                        }
                        if (vSend.size() > SendBufferSize()) {
                            if (!pnode->fDisconnect)
                                printf("socket send flood control disconnect (%d bytes)\n", vSend.size());
                            pnode->CloseSocketDisconnect();
                        }
                    }
                }
            }

            //
            // Inactivity checking
            //
            if (pnode->vSend.empty())
                pnode->nLastSendEmpty = GetTime();
            if (GetTime() - pnode->nTimeConnected > 60)
            {
                if (pnode->nLastRecv == 0 || pnode->nLastSend == 0)
                {
                    printf("socket no message in first 60 seconds, %d %d\n", pnode->nLastRecv != 0, pnode->nLastSend != 0);
                    pnode->fDisconnect = true;
                }
                else if (GetTime() - pnode->nLastSend > 90*60 && GetTime() - pnode->nLastSendEmpty > 90*60)
                {
                    printf("socket not sending\n");
                    pnode->fDisconnect = true;
                }
                else if (GetTime() - pnode->nLastRecv > 90*60)
                {
                    printf("socket inactivity timeout\n");
                    pnode->fDisconnect = true;
                }
            }
        }
        CRITICAL_BLOCK(cs_vNodes)
        {
            BOOST_FOREACH(CNode* pnode, vNodesCopy)
                pnode->Release();
        }

        Sleep(10);
    }
}









#ifdef USE_UPNP
void ThreadMapPort(void* parg)
{
    IMPLEMENT_RANDOMIZE_STACK(ThreadMapPort(parg));
    try
    {
        vnThreadsRunning[THREAD_UPNP]++;
        ThreadMapPort2(parg);
        vnThreadsRunning[THREAD_UPNP]--;
    }
    catch (std::exception& e) {
        vnThreadsRunning[THREAD_UPNP]--;
        PrintException(&e, "ThreadMapPort()");
    } catch (...) {
        vnThreadsRunning[THREAD_UPNP]--;
        PrintException(NULL, "ThreadMapPort()");
    }
    printf("ThreadMapPort exiting\n");
}

void ThreadMapPort2(void* parg)
{
    printf("ThreadMapPort started\n");

    char port[6];
    sprintf(port, "%d", GetListenPort());

    const char * multicastif = 0;
    const char * minissdpdpath = 0;
    struct UPNPDev * devlist = 0;
    char lanaddr[64];

#ifndef UPNPDISCOVER_SUCCESS
    /* miniupnpc 1.5 */
    devlist = upnpDiscover(2000, multicastif, minissdpdpath, 0);
#else
    /* miniupnpc 1.6 */
    int error = 0;
    devlist = upnpDiscover(2000, multicastif, minissdpdpath, 0, 0, &error);
#endif

    struct UPNPUrls urls;
    struct IGDdatas data;
    int r;

    r = UPNP_GetValidIGD(devlist, &urls, &data, lanaddr, sizeof(lanaddr));
    if (r == 1)
    {
        if (!addrLocalHost.IsRoutable())
        {
            char externalIPAddress[40];
            r = UPNP_GetExternalIPAddress(urls.controlURL, data.first.servicetype, externalIPAddress);
            if(r != UPNPCOMMAND_SUCCESS)
                printf("UPnP: GetExternalIPAddress() returned %d\n", r);
            else
            {
                if(externalIPAddress[0])
                {
                    printf("UPnP: ExternalIPAddress = %s\n", externalIPAddress);
                    CAddress addrExternalFromUPnP(CService(externalIPAddress, 0), nLocalServices);
                    if (addrExternalFromUPnP.IsRoutable())
                        addrLocalHost = addrExternalFromUPnP;
                }
                else
                    printf("UPnP: GetExternalIPAddress failed.\n");
            }
        }

        string strDesc = "Bitcoin " + FormatFullVersion();
#ifndef UPNPDISCOVER_SUCCESS
        /* miniupnpc 1.5 */
        r = UPNP_AddPortMapping(urls.controlURL, data.first.servicetype,
                            port, port, lanaddr, strDesc.c_str(), "TCP", 0);
#else
        /* miniupnpc 1.6 */
        r = UPNP_AddPortMapping(urls.controlURL, data.first.servicetype,
                            port, port, lanaddr, strDesc.c_str(), "TCP", 0, "0");
#endif

        if(r!=UPNPCOMMAND_SUCCESS)
            printf("AddPortMapping(%s, %s, %s) failed with code %d (%s)\n",
                port, port, lanaddr, r, strupnperror(r));
        else
            printf("UPnP Port Mapping successful.\n");
        int i = 1;
        loop {
            if (fShutdown || !fUseUPnP)
            {
                r = UPNP_DeletePortMapping(urls.controlURL, data.first.servicetype, port, "TCP", 0);
                printf("UPNP_DeletePortMapping() returned : %d\n", r);
                freeUPNPDevlist(devlist); devlist = 0;
                FreeUPNPUrls(&urls);
                return;
            }
            if (i % 600 == 0) // Refresh every 20 minutes
            {
#ifndef UPNPDISCOVER_SUCCESS
                /* miniupnpc 1.5 */
                r = UPNP_AddPortMapping(urls.controlURL, data.first.servicetype,
                                    port, port, lanaddr, strDesc.c_str(), "TCP", 0);
#else
                /* miniupnpc 1.6 */
                r = UPNP_AddPortMapping(urls.controlURL, data.first.servicetype,
                                    port, port, lanaddr, strDesc.c_str(), "TCP", 0, "0");
#endif

                if(r!=UPNPCOMMAND_SUCCESS)
                    printf("AddPortMapping(%s, %s, %s) failed with code %d (%s)\n",
                        port, port, lanaddr, r, strupnperror(r));
                else
                    printf("UPnP Port Mapping successful.\n");;
            }
            Sleep(2000);
            i++;
        }
    } else {
        printf("No valid UPnP IGDs found\n");
        freeUPNPDevlist(devlist); devlist = 0;
        if (r != 0)
            FreeUPNPUrls(&urls);
        loop {
            if (fShutdown || !fUseUPnP)
                return;
            Sleep(2000);
        }
    }
}

void MapPort(bool fMapPort)
{
    if (fUseUPnP != fMapPort)
    {
        fUseUPnP = fMapPort;
    }
    if (fUseUPnP && vnThreadsRunning[THREAD_UPNP] < 1)
    {
        if (!CreateThread(ThreadMapPort, NULL))
            printf("Error: ThreadMapPort(ThreadMapPort) failed\n");
    }
}
#else
void MapPort(bool /* unused fMapPort */)
{
    // Intentionally left blank.
}
#endif









// DNS seeds
// Each pair gives a source name and a seed name.
// The first name is used as information source for addrman.
// The second name should resolve to a list of seed addresses.
static const char *strDNSSeed[][2] = {
    {"xf2.org", "bitseed.xf2.org"},
    {"bluematt.me", "dnsseed.bluematt.me"},
    {"bitcoin.sipa.be", "seed.bitcoin.sipa.be"},
    {"dashjr.org", "dnsseed.bitcoin.dashjr.org"},
};

void ThreadDNSAddressSeed(void* parg)
{
    IMPLEMENT_RANDOMIZE_STACK(ThreadDNSAddressSeed(parg));
    try
    {
        vnThreadsRunning[THREAD_DNSSEED]++;
        ThreadDNSAddressSeed2(parg);
        vnThreadsRunning[THREAD_DNSSEED]--;
    }
    catch (std::exception& e) {
        vnThreadsRunning[THREAD_DNSSEED]--;
        PrintException(&e, "ThreadDNSAddressSeed()");
    } catch (...) {
        vnThreadsRunning[THREAD_DNSSEED]--;
        throw; // support pthread_cancel()
    }
    printf("ThreadDNSAddressSeed exiting\n");
}

void ThreadDNSAddressSeed2(void* parg)
{
    printf("ThreadDNSAddressSeed started\n");
    int found = 0;

    if (!fTestNet)
    {
        printf("Loading addresses from DNS seeds (could take a while)\n");

        for (unsigned int seed_idx = 0; seed_idx < ARRAYLEN(strDNSSeed); seed_idx++) {
<<<<<<< HEAD
            vector<CNetAddr> vaddr;
            vector<CAddress> vAdd;
            if (LookupHost(strDNSSeed[seed_idx][1], vaddr))
=======
            vector<CAddress> vaddr;
            if (Lookup(strDNSSeed[seed_idx], vaddr, NODE_NETWORK, -1, true))
>>>>>>> a93ab877
            {
                BOOST_FOREACH(CNetAddr& ip, vaddr)
                {
                    int nOneDay = 24*3600;
                    CAddress addr = CAddress(CService(ip, GetDefaultPort()));
                    addr.nTime = GetTime() - 3*nOneDay - GetRand(4*nOneDay); // use a random age between 3 and 7 days old
                    vAdd.push_back(addr);
                    found++;
                }
            }
            addrman.Add(vAdd, CNetAddr(strDNSSeed[seed_idx][0], true));
        }
    }

    printf("%d addresses found from DNS seeds\n", found);
}












unsigned int pnSeed[] =
{
    0x959bd347, 0xf8de42b2, 0x73bc0518, 0xea6edc50, 0x21b00a4d, 0xc725b43d, 0xd665464d, 0x1a2a770e,
    0x27c93946, 0x65b2fa46, 0xb80ae255, 0x66b3b446, 0xb1877a3e, 0x6ee89e3e, 0xc3175b40, 0x2a01a83c,
    0x95b1363a, 0xa079ad3d, 0xe6ca801f, 0x027f4f4a, 0x34f7f03a, 0xf790f04a, 0x16ca801f, 0x2f4d5e40,
    0x3a4d5e40, 0xc43a322e, 0xc8159753, 0x14d4724c, 0x7919a118, 0xe0bdb34e, 0x68a16b2e, 0xff64b44d,
    0x6099115b, 0x9b57b05b, 0x7bd1b4ad, 0xdf95944f, 0x29d2b73d, 0xafa8db79, 0xe247ba41, 0x24078348,
    0xf722f03c, 0x33567ebc, 0xace64ed4, 0x984d3932, 0xb5f34e55, 0x27b7024d, 0x94579247, 0x8894042e,
    0x9357d34c, 0x1063c24b, 0xcaa228b1, 0xa3c5a8b2, 0x5dc64857, 0xa2c23643, 0xa8369a54, 0x31203077,
    0x00707c5c, 0x09fc0b3a, 0x272e9e2e, 0xf80f043e, 0x9449ca3e, 0x5512c33e, 0xd106b555, 0xe8024157,
    0xe288ec29, 0xc79c5461, 0xafb63932, 0xdb02ab4b, 0x0e512777, 0x8a145a4c, 0xb201ff4f, 0x5e09314b,
    0xcd9bfbcd, 0x1c023765, 0x4394e75c, 0xa728bd4d, 0x65331552, 0xa98420b1, 0x89ecf559, 0x6e80801f,
    0xf404f118, 0xefd62b51, 0x05918346, 0x9b186d5f, 0xacabab46, 0xf912e255, 0xc188ea62, 0xcc55734e,
    0xc668064d, 0xd77a4558, 0x46201c55, 0xf17dfc80, 0xf7142f2e, 0x87bfb718, 0x8aa54fb2, 0xc451d518,
    0xc4ae8831, 0x8dd44d55, 0x5bbd206c, 0x64536b5d, 0x5c667e60, 0x3b064242, 0xfe963a42, 0xa28e6dc8,
    0xe8a9604a, 0xc989464e, 0xd124a659, 0x50065140, 0xa44dfe5e, 0x1079e655, 0x3fb986d5, 0x47895b18,
    0x7d3ce4ad, 0x4561ba50, 0x296eec62, 0x255b41ad, 0xaed35ec9, 0x55556f12, 0xc7d3154d, 0x3297b65d,
    0x8930121f, 0xabf42e4e, 0x4a29e044, 0x1212685d, 0x676c1e40, 0xce009744, 0x383a8948, 0xa2dbd0ad,
    0xecc2564d, 0x07dbc252, 0x887ee24b, 0x5171644c, 0x6bb798c1, 0x847f495d, 0x4cbb7145, 0x3bb81c32,
    0x45eb262e, 0xc8015a4e, 0x250a361b, 0xf694f946, 0xd64a183e, 0xd4f1dd59, 0x8f20ffd4, 0x51d9e55c,
    0x09521763, 0x5e02002e, 0x32c8074d, 0xe685762e, 0x8290b0bc, 0x762a922e, 0xfc5ee754, 0x83a24829,
    0x775b224d, 0x6295bb4d, 0x38ec0555, 0xbffbba50, 0xe5560260, 0x86b16a7c, 0xd372234e, 0x49a3c24b,
    0x2f6a171f, 0x4d75ed60, 0xae94115b, 0xcb543744, 0x63080c59, 0x3f9c724c, 0xc977ce18, 0x532efb18,
    0x69dc3b2e, 0x5f94d929, 0x1732bb4d, 0x9c814b4d, 0xe6b3762e, 0xc024f662, 0x8face35b, 0x6b5b044d,
    0x798c7b57, 0x79a6b44c, 0x067d3057, 0xf9e94e5f, 0x91cbe15b, 0x71405eb2, 0x2662234e, 0xcbcc4a6d,
    0xbf69d54b, 0xa79b4e55, 0xec6d3e51, 0x7c0b3c02, 0x60f83653, 0x24c1e15c, 0x1110b62e, 0x10350f59,
    0xa56f1d55, 0x3509e7a9, 0xeb128354, 0x14268e2e, 0x934e28bc, 0x8e32692e, 0x8331a21f, 0x3e633932,
    0xc812b12e, 0xc684bf2e, 0x80112d2e, 0xe0ddc96c, 0xc630ca4a, 0x5c09b3b2, 0x0b580518, 0xc8e9d54b,
    0xd169aa43, 0x17d0d655, 0x1d029963, 0x7ff87559, 0xcb701f1f, 0x6fa3e85d, 0xe45e9a54, 0xf05d1802,
    0x44d03b2e, 0x837b692e, 0xccd4354e, 0x3d6da13c, 0x3423084d, 0xf707c34a, 0x55f6db3a, 0xad26e442,
    0x6233a21f, 0x09e80e59, 0x8caeb54d, 0xbe870941, 0xb407d20e, 0x20b51018, 0x56fb152e, 0x460d2a4e,
    0xbb9a2946, 0x560eb12e, 0xed83dd29, 0xd6724f53, 0xa50aafb8, 0x451346d9, 0x88348e2e, 0x7312fead,
    0x8ecaf96f, 0x1bda4e5f, 0xf1671e40, 0x3c8c3e3b, 0x4716324d, 0xdde24ede, 0xf98cd17d, 0xa91d4644,
    0x28124eb2, 0x147d5129, 0xd022042e, 0x61733d3b, 0xad0d5e02, 0x8ce2932e, 0xe5c18502, 0x549c1e32,
    0x9685801f, 0x86e217ad, 0xd948214b, 0x4110f462, 0x3a2e894e, 0xbd35492e, 0x87e0d558, 0x64b8ef7d,
    0x7c3eb962, 0x72a84b3e, 0x7cd667c9, 0x28370a2e, 0x4bc60e7b, 0x6fc1ec60, 0x14a6983f, 0x86739a4b,
    0x46954e5f, 0x32e2e15c, 0x2e9326cf, 0xe5801c5e, 0x379607b2, 0x32151145, 0xf0e39744, 0xacb54c55,
    0xa37dfb60, 0x83b55cc9, 0x388f7ca5, 0x15034f5f, 0x3e94965b, 0x68e0ffad, 0x35280f59, 0x8fe190cf,
    0x7c6ba5b2, 0xa5e9db43, 0x4ee1fc60, 0xd9d94e5f, 0x04040677, 0x0ea9b35e, 0x5961f14f, 0x67fda063,
    0xa48a5a31, 0xc6524e55, 0x283d325e, 0x3f37515f, 0x96b94b3e, 0xacce620e, 0x6481cc5b, 0xa4a06d4b,
    0x9e95d2d9, 0xe40c03d5, 0xc2f4514b, 0xb79aad44, 0xf64be843, 0xb2064070, 0xfca00455, 0x429dfa4e,
    0x2323f173, 0xeda4185e, 0xabd5227d, 0x9efd4d58, 0xb1104758, 0x4811e955, 0xbd9ab355, 0xe921f44b,
    0x9f166dce, 0x09e279b2, 0xe0c9ac7b, 0x7901a5ad, 0xa145d4b0, 0x79104671, 0xec31e35a, 0x4fe0b555,
    0xc7d9cbad, 0xad057f55, 0xe94cc759, 0x7fe0b043, 0xe4529f2e, 0x0d4dd4b2, 0x9f11a54d, 0x031e2e4e,
    0xe6014f5f, 0x11d1ca6c, 0x26bd7f61, 0xeb86854f, 0x4d347b57, 0x116bbe2e, 0xdba7234e, 0x7bcbfd2e,
    0x174dd4b2, 0x6686762e, 0xb089ba50, 0xc6258246, 0x087e767b, 0xc4a8cb4a, 0x595dba50, 0x7f0ae502,
    0x7b1dbd5a, 0xa0603492, 0x57d1af4b, 0x9e21ffd4, 0x6393064d, 0x7407376e, 0xe484762e, 0x122a4e53,
    0x4a37aa43, 0x3888a6be, 0xee77864e, 0x039c8dd5, 0x688d89af, 0x0e988f62, 0x08218246, 0xfc2f8246,
    0xd1d97040, 0xd64cd4b2, 0x5ae4a6b8, 0x7d0de9bc, 0x8d304d61, 0x06c5c672, 0xa4c8bd4d, 0xe0fd373b,
    0x575ebe4d, 0x72d26277, 0x55570f55, 0x77b154d9, 0xe214293a, 0xfc740f4b, 0xfe3f6a57, 0xa9c55f02,
    0xae4054db, 0x2394d918, 0xb511b24a, 0xb8741ab2, 0x0758e65e, 0xc7b5795b, 0xb0a30a4c, 0xaf7f170c,
    0xf3b4762e, 0x8179576d, 0x738a1581, 0x4b95b64c, 0x9829b618, 0x1bea932e, 0x7bdeaa4b, 0xcb5e0281,
    0x65618f54, 0x0658474b, 0x27066acf, 0x40556d65, 0x7d204d53, 0xf28bc244, 0xdce23455, 0xadc0ff54,
    0x3863c948, 0xcee34e5f, 0xdeb85e02, 0x2ed17a61, 0x6a7b094d, 0x7f0cfc40, 0x59603f54, 0x3220afbc,
    0xb5dfd962, 0x125d21c0, 0x13f8d243, 0xacfefb4e, 0x86c2c147, 0x3d8bbd59, 0xbd02a21f, 0x2593042e,
    0xc6a17a7c, 0x28925861, 0xb487ed44, 0xb5f4fd6d, 0x90c28a45, 0x5a14f74d, 0x43d71b4c, 0x728ebb5d,
    0x885bf950, 0x08134dd0, 0x38ec046e, 0xc575684b, 0x50082d2e, 0xa2f47757, 0x270f86ae, 0xf3ff6462,
    0x10ed3f4e, 0x4b58d462, 0xe01ce23e, 0x8c5b092e, 0x63e52f4e, 0x22c1e85d, 0xa908f54e, 0x8591624f,
    0x2c0fb94e, 0xa280ba3c, 0xb6f41b4c, 0x24f9aa47, 0x27201647, 0x3a3ea6dc, 0xa14fc3be, 0x3c34bdd5,
    0x5b8d4f5b, 0xaadeaf4b, 0xc71cab50, 0x15697a4c, 0x9a1a734c, 0x2a037d81, 0x2590bd59, 0x48ec2741,
    0x53489c5b, 0x7f00314b, 0x2170d362, 0xf2e92542, 0x42c10b44, 0x98f0f118, 0x883a3456, 0x099a932e,
    0xea38f7bc, 0x644e9247, 0xbb61b62e, 0x30e0863d, 0x5f51be54, 0x207215c7, 0x5f306c45, 0xaa7f3932,
    0x98da7d45, 0x4e339b59, 0x2e411581, 0xa808f618, 0xad2c0c59, 0x54476741, 0x09e99fd1, 0x5db8f752,
    0xc16df8bd, 0x1dd4b44f, 0x106edf2e, 0x9e15c180, 0x2ad6b56f, 0x633a5332, 0xff33787c, 0x077cb545,
    0x6610be6d, 0x75aad2c4, 0x72fb4d5b, 0xe81e0f59, 0x576f6332, 0x47333373, 0x351ed783, 0x2d90fb50,
    0x8d5e0f6c, 0x5b27a552, 0xdb293ebb, 0xe55ef950, 0x4b133ad8, 0x75df975a, 0x7b6a8740, 0xa899464b,
    0xfab15161, 0x10f8b64d, 0xd055ea4d, 0xee8e146b, 0x4b14afb8, 0x4bc1c44a, 0x9b961dcc, 0xd111ff43,
    0xfca0b745, 0xc800e412, 0x0afad9d1, 0xf751c350, 0xf9f0cccf, 0xa290a545, 0x8ef13763, 0x7ec70d59,
    0x2b066acf, 0x65496c45, 0xade02c1b, 0xae6eb077, 0x92c1e65b, 0xc064e6a9, 0xc649e56d, 0x5287a243,
    0x36de4f5b, 0x5b1df6ad, 0x65c39a59, 0xdba805b2, 0x20067aa8, 0x6457e56d, 0x3cee26cf, 0xfd3ff26d,
    0x04f86d4a, 0x06b8e048, 0xa93bcd5c, 0x91135852, 0xbe90a643, 0x8fa0094d, 0x06d8215f, 0x2677094d,
    0xd735685c, 0x164a00c9, 0x5209ac5f, 0xa9564c5c, 0x3b504f5f, 0xcc826bd0, 0x4615042e, 0x5fe13b4a,
    0x8c81b86d, 0x879ab68c, 0x1de564b8, 0x434487d8, 0x2dcb1b63, 0x82ab524a, 0xb0676abb, 0xa13d9c62,
    0xdbb5b86d, 0x5b7f4b59, 0xaddfb44d, 0xad773532, 0x3997054c, 0x72cebd89, 0xb194544c, 0xc5b8046e,
    0x6e1adeb2, 0xaa5abb51, 0xefb54b44, 0x15efc54f, 0xe9f1bc4d, 0x5f401b6c, 0x97f018ad, 0xc82f9252,
    0x2cdc762e, 0x8e52e56d, 0x1827175e, 0x9b7d7d80, 0xb2ad6845, 0x51065140, 0x71180a18, 0x5b27006c,
    0x0621e255, 0x721cbe58, 0x670c0cb8, 0xf8bd715d, 0xe0bdc5d9, 0xed843501, 0x4b84554d, 0x7f1a18bc,
    0x53bcaf47, 0x5729d35f, 0xf0dda246, 0x22382bd0, 0x4d641fb0, 0x316afcde, 0x50a22f1f, 0x73608046,
    0xc461d84a, 0xb2dbe247,
};

void DumpAddresses()
{
    CAddrDB adb;
    adb.WriteAddrman(addrman);
}

void ThreadDumpAddress2(void* parg)
{
    vnThreadsRunning[THREAD_DUMPADDRESS]++;
    while (!fShutdown)
    {
        DumpAddresses();
        vnThreadsRunning[THREAD_DUMPADDRESS]--;
        Sleep(100000);
        vnThreadsRunning[THREAD_DUMPADDRESS]++;
    }
    vnThreadsRunning[THREAD_DUMPADDRESS]--;
}

void ThreadDumpAddress(void* parg)
{
    IMPLEMENT_RANDOMIZE_STACK(ThreadDumpAddress(parg));
    try
    {
        ThreadDumpAddress2(parg);
    }
    catch (std::exception& e) {
        PrintException(&e, "ThreadDumpAddress()");
    }
    printf("ThreadDumpAddress exiting\n");
}

void ThreadOpenConnections(void* parg)
{
    IMPLEMENT_RANDOMIZE_STACK(ThreadOpenConnections(parg));
    try
    {
        vnThreadsRunning[THREAD_OPENCONNECTIONS]++;
        ThreadOpenConnections2(parg);
        vnThreadsRunning[THREAD_OPENCONNECTIONS]--;
    }
    catch (std::exception& e) {
        vnThreadsRunning[THREAD_OPENCONNECTIONS]--;
        PrintException(&e, "ThreadOpenConnections()");
    } catch (...) {
        vnThreadsRunning[THREAD_OPENCONNECTIONS]--;
        PrintException(NULL, "ThreadOpenConnections()");
    }
    printf("ThreadOpenConnections exiting\n");
}

void ThreadOpenConnections2(void* parg)
{
    printf("ThreadOpenConnections started\n");

    // Connect to specific addresses
    if (mapArgs.count("-connect"))
    {
        for (int64 nLoop = 0;; nLoop++)
        {
            BOOST_FOREACH(string strAddr, mapMultiArgs["-connect"])
            {
                CAddress addr(CService(strAddr, GetDefaultPort(), fAllowDNS));
                if (addr.IsValid())
                    OpenNetworkConnection(addr);
                for (int i = 0; i < 10 && i < nLoop; i++)
                {
                    Sleep(500);
                    if (fShutdown)
                        return;
                }
            }
        }
    }

    // Initiate network connections
    int64 nStart = GetTime();
    loop
    {
        int nOutbound = 0;

        vnThreadsRunning[THREAD_OPENCONNECTIONS]--;
        Sleep(500);
        vnThreadsRunning[THREAD_OPENCONNECTIONS]++;
        if (fShutdown)
            return;

        // Limit outbound connections
        loop
        {
            nOutbound = 0;
            CRITICAL_BLOCK(cs_vNodes)
                BOOST_FOREACH(CNode* pnode, vNodes)
                    if (!pnode->fInbound)
                        nOutbound++;
            int nMaxOutboundConnections = MAX_OUTBOUND_CONNECTIONS;
            nMaxOutboundConnections = min(nMaxOutboundConnections, (int)GetArg("-maxconnections", 125));
            if (nOutbound < nMaxOutboundConnections)
                break;
            vnThreadsRunning[THREAD_OPENCONNECTIONS]--;
            Sleep(2000);
            vnThreadsRunning[THREAD_OPENCONNECTIONS]++;
            if (fShutdown)
                return;
        }

        // Add seed nodes if IRC isn't working
        bool fTOR = (fUseProxy && addrProxy.GetPort() == 9050);
        if (addrman.size()==0 && (GetTime() - nStart > 60 || fTOR) && !fTestNet)
        {
<<<<<<< HEAD
            std::vector<CAddress> vAdd;
=======
>>>>>>> a93ab877
            for (unsigned int i = 0; i < ARRAYLEN(pnSeed); i++)
            {
                // It'll only connect to one or two seed nodes because once it connects,
                // it'll get a pile of addresses with newer timestamps.
                // Seed nodes are given a random 'last seen time' of between one and two
                // weeks ago.
                const int64 nOneWeek = 7*24*60*60;
                struct in_addr ip;
                memcpy(&ip, &pnSeed[i], sizeof(ip));
                CAddress addr(CService(ip, GetDefaultPort()));
                addr.nTime = GetTime()-GetRand(nOneWeek)-nOneWeek;
                vAdd.push_back(addr);
            }
            addrman.Add(vAdd, CNetAddr("127.0.0.1"));
        }

        //
        // Choose an address to connect to based on most recently seen
        //
        CAddress addrConnect;

        // Only connect to one address per a.b.?.? range.
        // Do this here so we don't have to critsect vNodes inside mapAddresses critsect.
        set<vector<unsigned char> > setConnected;
        CRITICAL_BLOCK(cs_vNodes)
            BOOST_FOREACH(CNode* pnode, vNodes)
                setConnected.insert(pnode->addr.GetGroup());

        int64 nANow = GetAdjustedTime();

        int nTries = 0;
        loop
        {
            // use an nUnkBias between 10 (no outgoing connections) and 90 (8 outgoing connections)
            CAddress addr = addrman.Select(10 + min(nOutbound,8)*10);

            // if we selected an invalid address, restart
            if (!addr.IsIPv4() || !addr.IsValid() || setConnected.count(addr.GetGroup()) || addr == addrLocalHost)
                break;

            nTries++;

            // only consider very recently tried nodes after 30 failed attempts
            if (nANow - addr.nLastTry < 600 && nTries < 30)
                continue;

            // do not allow non-default ports, unless after 50 invalid addresses selected already
            if (addr.GetPort() != GetDefaultPort() && nTries < 50)
                continue;

            addrConnect = addr;
            break;
        }

        if (addrConnect.IsValid())
            OpenNetworkConnection(addrConnect);
    }
}

void ThreadOpenAddedConnections(void* parg)
{
    IMPLEMENT_RANDOMIZE_STACK(ThreadOpenAddedConnections(parg));
    try
    {
        vnThreadsRunning[THREAD_ADDEDCONNECTIONS]++;
        ThreadOpenAddedConnections2(parg);
        vnThreadsRunning[THREAD_ADDEDCONNECTIONS]--;
    }
    catch (std::exception& e) {
        vnThreadsRunning[THREAD_ADDEDCONNECTIONS]--;
        PrintException(&e, "ThreadOpenAddedConnections()");
    } catch (...) {
        vnThreadsRunning[THREAD_ADDEDCONNECTIONS]--;
        PrintException(NULL, "ThreadOpenAddedConnections()");
    }
    printf("ThreadOpenAddedConnections exiting\n");
}

void ThreadOpenAddedConnections2(void* parg)
{
    printf("ThreadOpenAddedConnections started\n");

    if (mapArgs.count("-addnode") == 0)
        return;

    vector<vector<CService> > vservAddressesToAdd(0);
    BOOST_FOREACH(string& strAddNode, mapMultiArgs["-addnode"])
    {
        vector<CService> vservNode(0);
        if(Lookup(strAddNode.c_str(), vservNode, GetDefaultPort(), fAllowDNS, 0))
        {
            vservAddressesToAdd.push_back(vservNode);
            CRITICAL_BLOCK(cs_setservAddNodeAddresses)
                BOOST_FOREACH(CService& serv, vservNode)
                    setservAddNodeAddresses.insert(serv);
        }
    }
    loop
    {
        vector<vector<CService> > vservConnectAddresses = vservAddressesToAdd;
        // Attempt to connect to each IP for each addnode entry until at least one is successful per addnode entry
        // (keeping in mind that addnode entries can have many IPs if fAllowDNS)
        CRITICAL_BLOCK(cs_vNodes)
            BOOST_FOREACH(CNode* pnode, vNodes)
                for (vector<vector<CService> >::iterator it = vservConnectAddresses.begin(); it != vservConnectAddresses.end(); it++)
                    BOOST_FOREACH(CService& addrNode, *(it))
                        if (pnode->addr == addrNode)
                        {
                            it = vservConnectAddresses.erase(it);
                            it--;
                            break;
                        }
        BOOST_FOREACH(vector<CService>& vserv, vservConnectAddresses)
        {
            OpenNetworkConnection(CAddress(*(vserv.begin())));
            Sleep(500);
            if (fShutdown)
                return;
        }
        if (fShutdown)
            return;
        vnThreadsRunning[THREAD_ADDEDCONNECTIONS]--;
        Sleep(120000); // Retry every 2 minutes
        vnThreadsRunning[THREAD_ADDEDCONNECTIONS]++;
        if (fShutdown)
            return;
    }
}

bool OpenNetworkConnection(const CAddress& addrConnect)
{
    //
    // Initiate outbound network connection
    //
    if (fShutdown)
        return false;
    if ((CNetAddr)addrConnect == (CNetAddr)addrLocalHost || !addrConnect.IsIPv4() ||
        FindNode((CNetAddr)addrConnect) || CNode::IsBanned(addrConnect))
        return false;

    vnThreadsRunning[THREAD_OPENCONNECTIONS]--;
    CNode* pnode = ConnectNode(addrConnect);
    vnThreadsRunning[THREAD_OPENCONNECTIONS]++;
    if (fShutdown)
        return false;
    if (!pnode)
        return false;
    pnode->fNetworkNode = true;

    return true;
}








void ThreadMessageHandler(void* parg)
{
    IMPLEMENT_RANDOMIZE_STACK(ThreadMessageHandler(parg));
    try
    {
        vnThreadsRunning[THREAD_MESSAGEHANDLER]++;
        ThreadMessageHandler2(parg);
        vnThreadsRunning[THREAD_MESSAGEHANDLER]--;
    }
    catch (std::exception& e) {
        vnThreadsRunning[THREAD_MESSAGEHANDLER]--;
        PrintException(&e, "ThreadMessageHandler()");
    } catch (...) {
        vnThreadsRunning[THREAD_MESSAGEHANDLER]--;
        PrintException(NULL, "ThreadMessageHandler()");
    }
    printf("ThreadMessageHandler exiting\n");
}

void ThreadMessageHandler2(void* parg)
{
    printf("ThreadMessageHandler started\n");
    SetThreadPriority(THREAD_PRIORITY_BELOW_NORMAL);
    while (!fShutdown)
    {
        vector<CNode*> vNodesCopy;
        CRITICAL_BLOCK(cs_vNodes)
        {
            vNodesCopy = vNodes;
            BOOST_FOREACH(CNode* pnode, vNodesCopy)
                pnode->AddRef();
        }

        // Poll the connected nodes for messages
        CNode* pnodeTrickle = NULL;
        if (!vNodesCopy.empty())
            pnodeTrickle = vNodesCopy[GetRand(vNodesCopy.size())];
        BOOST_FOREACH(CNode* pnode, vNodesCopy)
        {
            // Receive messages
            TRY_CRITICAL_BLOCK(pnode->cs_vRecv)
                ProcessMessages(pnode);
            if (fShutdown)
                return;

            // Send messages
            TRY_CRITICAL_BLOCK(pnode->cs_vSend)
                SendMessages(pnode, pnode == pnodeTrickle);
            if (fShutdown)
                return;
        }

        CRITICAL_BLOCK(cs_vNodes)
        {
            BOOST_FOREACH(CNode* pnode, vNodesCopy)
                pnode->Release();
        }

        // Wait and allow messages to bunch up.
        // Reduce vnThreadsRunning so StopNode has permission to exit while
        // we're sleeping, but we must always check fShutdown after doing this.
        vnThreadsRunning[THREAD_MESSAGEHANDLER]--;
        Sleep(100);
        if (fRequestShutdown)
            Shutdown(NULL);
        vnThreadsRunning[THREAD_MESSAGEHANDLER]++;
        if (fShutdown)
            return;
    }
}






bool BindListenPort(string& strError)
{
    strError = "";
    int nOne = 1;
    addrLocalHost.SetPort(GetListenPort());

#ifdef WIN32
    // Initialize Windows Sockets
    WSADATA wsadata;
    int ret = WSAStartup(MAKEWORD(2,2), &wsadata);
    if (ret != NO_ERROR)
    {
        strError = strprintf("Error: TCP/IP socket library failed to start (WSAStartup returned error %d)", ret);
        printf("%s\n", strError.c_str());
        return false;
    }
#endif

    // Create socket for listening for incoming connections
    hListenSocket = socket(AF_INET, SOCK_STREAM, IPPROTO_TCP);
    if (hListenSocket == INVALID_SOCKET)
    {
        strError = strprintf("Error: Couldn't open socket for incoming connections (socket returned error %d)", WSAGetLastError());
        printf("%s\n", strError.c_str());
        return false;
    }

#ifdef SO_NOSIGPIPE
    // Different way of disabling SIGPIPE on BSD
    setsockopt(hListenSocket, SOL_SOCKET, SO_NOSIGPIPE, (void*)&nOne, sizeof(int));
#endif

#ifndef WIN32
    // Allow binding if the port is still in TIME_WAIT state after
    // the program was closed and restarted.  Not an issue on windows.
    setsockopt(hListenSocket, SOL_SOCKET, SO_REUSEADDR, (void*)&nOne, sizeof(int));
#endif

#ifdef WIN32
    // Set to nonblocking, incoming connections will also inherit this
    if (ioctlsocket(hListenSocket, FIONBIO, (u_long*)&nOne) == SOCKET_ERROR)
#else
    if (fcntl(hListenSocket, F_SETFL, O_NONBLOCK) == SOCKET_ERROR)
#endif
    {
        strError = strprintf("Error: Couldn't set properties on socket for incoming connections (error %d)", WSAGetLastError());
        printf("%s\n", strError.c_str());
        return false;
    }

    // The sockaddr_in structure specifies the address family,
    // IP address, and port for the socket that is being bound
    struct sockaddr_in sockaddr;
    memset(&sockaddr, 0, sizeof(sockaddr));
    sockaddr.sin_family = AF_INET;
    sockaddr.sin_addr.s_addr = INADDR_ANY; // bind to all IPs on this computer
    sockaddr.sin_port = htons(GetListenPort());
    if (::bind(hListenSocket, (struct sockaddr*)&sockaddr, sizeof(sockaddr)) == SOCKET_ERROR)
    {
        int nErr = WSAGetLastError();
        if (nErr == WSAEADDRINUSE)
            strError = strprintf(_("Unable to bind to port %d on this computer.  Bitcoin is probably already running."), ntohs(sockaddr.sin_port));
        else
            strError = strprintf("Error: Unable to bind to port %d on this computer (bind returned error %d)", ntohs(sockaddr.sin_port), nErr);
        printf("%s\n", strError.c_str());
        return false;
    }
    printf("Bound to port %d\n", ntohs(sockaddr.sin_port));

    // Listen for incoming connections
    if (listen(hListenSocket, SOMAXCONN) == SOCKET_ERROR)
    {
        strError = strprintf("Error: Listening for incoming connections failed (listen returned error %d)", WSAGetLastError());
        printf("%s\n", strError.c_str());
        return false;
    }

    return true;
}

void StartNode(void* parg)
{
#ifdef USE_UPNP
#if USE_UPNP
    fUseUPnP = GetBoolArg("-upnp", true);
#else
    fUseUPnP = GetBoolArg("-upnp", false);
#endif
#endif

    if (pnodeLocalHost == NULL)
        pnodeLocalHost = new CNode(INVALID_SOCKET, CAddress(CService("127.0.0.1", 0), nLocalServices));

#ifdef WIN32
    // Get local host ip
    char pszHostName[1000] = "";
    if (gethostname(pszHostName, sizeof(pszHostName)) != SOCKET_ERROR)
    {
        vector<CNetAddr> vaddr;
        if (LookupHost(pszHostName, vaddr))
            BOOST_FOREACH (const CNetAddr &addr, vaddr)
                if (!addr.IsLocal())
                {
                    addrLocalHost.SetIP(addr);
                    break;
                }
    }
#else
    // Get local host ip
    struct ifaddrs* myaddrs;
    if (getifaddrs(&myaddrs) == 0)
    {
        for (struct ifaddrs* ifa = myaddrs; ifa != NULL; ifa = ifa->ifa_next)
        {
            if (ifa->ifa_addr == NULL) continue;
            if ((ifa->ifa_flags & IFF_UP) == 0) continue;
            if (strcmp(ifa->ifa_name, "lo") == 0) continue;
            if (strcmp(ifa->ifa_name, "lo0") == 0) continue;
            char pszIP[100];
            if (ifa->ifa_addr->sa_family == AF_INET)
            {
                struct sockaddr_in* s4 = (struct sockaddr_in*)(ifa->ifa_addr);
                if (inet_ntop(ifa->ifa_addr->sa_family, (void*)&(s4->sin_addr), pszIP, sizeof(pszIP)) != NULL)
                    printf("ipv4 %s: %s\n", ifa->ifa_name, pszIP);

                // Take the first IP that isn't loopback 127.x.x.x
                CAddress addr(CService(s4->sin_addr, GetListenPort()), nLocalServices);
                if (addr.IsValid() && !addr.IsLocal())
                {
                    addrLocalHost = addr;
                    break;
                }
            }
            else if (ifa->ifa_addr->sa_family == AF_INET6)
            {
                struct sockaddr_in6* s6 = (struct sockaddr_in6*)(ifa->ifa_addr);
                if (inet_ntop(ifa->ifa_addr->sa_family, (void*)&(s6->sin6_addr), pszIP, sizeof(pszIP)) != NULL)
                    printf("ipv6 %s: %s\n", ifa->ifa_name, pszIP);
            }
        }
        freeifaddrs(myaddrs);
    }
#endif
    printf("addrLocalHost = %s\n", addrLocalHost.ToString().c_str());

    if (fUseProxy || mapArgs.count("-connect") || fNoListen)
    {
        // Proxies can't take incoming connections
        addrLocalHost.SetIP(CNetAddr("0.0.0.0"));
        printf("addrLocalHost = %s\n", addrLocalHost.ToString().c_str());
    }
    else
    {
        CreateThread(ThreadGetMyExternalIP, NULL);
    }

    //
    // Start threads
    //

    if (!GetBoolArg("-dnsseed", true))
        printf("DNS seeding disabled\n");
    else
        if (!CreateThread(ThreadDNSAddressSeed, NULL))
            printf("Error: CreateThread(ThreadDNSAddressSeed) failed\n");

    // Map ports with UPnP
    if (fHaveUPnP)
        MapPort(fUseUPnP);

    // Get addresses from IRC and advertise ours
    if (!CreateThread(ThreadIRCSeed, NULL))
        printf("Error: CreateThread(ThreadIRCSeed) failed\n");

    // Send and receive from sockets, accept connections
    if (!CreateThread(ThreadSocketHandler, NULL))
        printf("Error: CreateThread(ThreadSocketHandler) failed\n");

    // Initiate outbound connections from -addnode
    if (!CreateThread(ThreadOpenAddedConnections, NULL))
        printf("Error: CreateThread(ThreadOpenAddedConnections) failed\n");

    // Initiate outbound connections
    if (!CreateThread(ThreadOpenConnections, NULL))
        printf("Error: CreateThread(ThreadOpenConnections) failed\n");

    // Process messages
    if (!CreateThread(ThreadMessageHandler, NULL))
        printf("Error: CreateThread(ThreadMessageHandler) failed\n");

    // Dump network addresses
    if (!CreateThread(ThreadDumpAddress, NULL))
        printf("Error; CreateThread(ThreadDumpAddress) failed\n");

    // Generate coins in the background
    GenerateBitcoins(GetBoolArg("-gen", false), pwalletMain);
}

bool StopNode()
{
    printf("StopNode()\n");
    fShutdown = true;
    nTransactionsUpdated++;
    int64 nStart = GetTime();
    do
    {
        int nThreadsRunning = 0;
        for (int n = 0; n < THREAD_MAX; n++)
            nThreadsRunning += vnThreadsRunning[n];
        if (nThreadsRunning == 0)
            break;
        if (GetTime() - nStart > 20)
            break;
        Sleep(20);
    } while(true);
    if (vnThreadsRunning[THREAD_SOCKETHANDLER] > 0) printf("ThreadSocketHandler still running\n");
    if (vnThreadsRunning[THREAD_OPENCONNECTIONS] > 0) printf("ThreadOpenConnections still running\n");
    if (vnThreadsRunning[THREAD_MESSAGEHANDLER] > 0) printf("ThreadMessageHandler still running\n");
    if (vnThreadsRunning[THREAD_MINER] > 0) printf("ThreadBitcoinMiner still running\n");
    if (vnThreadsRunning[THREAD_RPCSERVER] > 0) printf("ThreadRPCServer still running\n");
    if (fHaveUPnP && vnThreadsRunning[THREAD_UPNP] > 0) printf("ThreadMapPort still running\n");
    if (vnThreadsRunning[THREAD_DNSSEED] > 0) printf("ThreadDNSAddressSeed still running\n");
    if (vnThreadsRunning[THREAD_ADDEDCONNECTIONS] > 0) printf("ThreadOpenAddedConnections still running\n");
    if (vnThreadsRunning[THREAD_DUMPADDRESS] > 0) printf("ThreadDumpAddresses still running\n");
    while (vnThreadsRunning[THREAD_MESSAGEHANDLER] > 0 || vnThreadsRunning[THREAD_RPCSERVER] > 0)
        Sleep(20);
    Sleep(50);
    DumpAddresses();
    return true;
}

class CNetCleanup
{
public:
    CNetCleanup()
    {
    }
    ~CNetCleanup()
    {
        // Close sockets
        BOOST_FOREACH(CNode* pnode, vNodes)
            if (pnode->hSocket != INVALID_SOCKET)
                closesocket(pnode->hSocket);
        if (hListenSocket != INVALID_SOCKET)
            if (closesocket(hListenSocket) == SOCKET_ERROR)
                printf("closesocket(hListenSocket) failed with error %d\n", WSAGetLastError());

#ifdef WIN32
        // Shutdown Windows Sockets
        WSACleanup();
#endif
    }
}
instance_of_cnetcleanup;<|MERGE_RESOLUTION|>--- conflicted
+++ resolved
@@ -1087,14 +1087,9 @@
         printf("Loading addresses from DNS seeds (could take a while)\n");
 
         for (unsigned int seed_idx = 0; seed_idx < ARRAYLEN(strDNSSeed); seed_idx++) {
-<<<<<<< HEAD
             vector<CNetAddr> vaddr;
             vector<CAddress> vAdd;
             if (LookupHost(strDNSSeed[seed_idx][1], vaddr))
-=======
-            vector<CAddress> vaddr;
-            if (Lookup(strDNSSeed[seed_idx], vaddr, NODE_NETWORK, -1, true))
->>>>>>> a93ab877
             {
                 BOOST_FOREACH(CNetAddr& ip, vaddr)
                 {
@@ -1314,10 +1309,7 @@
         bool fTOR = (fUseProxy && addrProxy.GetPort() == 9050);
         if (addrman.size()==0 && (GetTime() - nStart > 60 || fTOR) && !fTestNet)
         {
-<<<<<<< HEAD
             std::vector<CAddress> vAdd;
-=======
->>>>>>> a93ab877
             for (unsigned int i = 0; i < ARRAYLEN(pnSeed); i++)
             {
                 // It'll only connect to one or two seed nodes because once it connects,
