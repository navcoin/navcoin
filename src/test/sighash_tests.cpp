// Copyright (c) 2013-2022 The Bitcoin Core developers
// Distributed under the MIT software license, see the accompanying
// file COPYING or http://www.opensource.org/licenses/mit-license.php.

#include <consensus/tx_check.h>
#include <consensus/validation.h>
#include <hash.h>
#include <script/interpreter.h>
#include <script/script.h>
#include <serialize.h>
#include <streams.h>
#include <test/data/sighash.json.h>
#include <test/util/json.h>
#include <test/util/random.h>
#include <test/util/setup_common.h>
#include <util/strencodings.h>
#include <util/system.h>
#include <version.h>

#include <iostream>

#include <boost/test/unit_test.hpp>

#include <univalue.h>

// Old script.cpp SignatureHash function
uint256 static SignatureHashOld(CScript scriptCode, const CTransaction& txTo, unsigned int nIn, int nHashType)
{
    if (nIn >= txTo.vin.size()) {
        return uint256::ONE;
    }
    CMutableTransaction txTmp(txTo);

    // In case concatenating two scripts ends up with two codeseparators,
    // or an extra one at the end, this prevents all those possible incompatibilities.
    FindAndDelete(scriptCode, CScript(OP_CODESEPARATOR));

    // Blank out other inputs' signatures
    for (unsigned int i = 0; i < txTmp.vin.size(); i++)
        txTmp.vin[i].scriptSig = CScript();
    txTmp.vin[nIn].scriptSig = scriptCode;

    // Blank out some of the outputs
    if ((nHashType & 0x1f) == SIGHASH_NONE) {
        // Wildcard payee
        txTmp.vout.clear();

        // Let the others update at will
        for (unsigned int i = 0; i < txTmp.vin.size(); i++)
            if (i != nIn)
                txTmp.vin[i].nSequence = 0;
    } else if ((nHashType & 0x1f) == SIGHASH_SINGLE) {
        // Only lock-in the txout payee at same index as txin
        unsigned int nOut = nIn;
        if (nOut >= txTmp.vout.size()) {
            return uint256::ONE;
        }
        txTmp.vout.resize(nOut + 1);
        for (unsigned int i = 0; i < nOut; i++)
            txTmp.vout[i].SetNull();

        // Let the others update at will
        for (unsigned int i = 0; i < txTmp.vin.size(); i++)
            if (i != nIn)
                txTmp.vin[i].nSequence = 0;
    }

    // Blank out other inputs completely, not recommended for open transactions
    if (nHashType & SIGHASH_ANYONECANPAY) {
        txTmp.vin[0] = txTmp.vin[nIn];
        txTmp.vin.resize(1);
    }

    // Serialize and hash
    CHashWriter ss(SER_GETHASH, SERIALIZE_TRANSACTION_NO_WITNESS);
    ss << txTmp << nHashType;
    return ss.GetHash();
}

void static RandomScript(CScript& script)
{
    static const opcodetype oplist[] = {OP_FALSE, OP_1, OP_2, OP_3, OP_CHECKSIG, OP_IF, OP_VERIF, OP_RETURN, OP_CODESEPARATOR};
    script = CScript();
    int ops = (InsecureRandRange(10));
    for (int i = 0; i < ops; i++)
        script << oplist[InsecureRandRange(std::size(oplist))];
}

void static RandomTransaction(CMutableTransaction& tx, bool fSingle)
{
    tx.nVersion = int(InsecureRand32());
    tx.vin.clear();
    tx.vout.clear();
    tx.nLockTime = (InsecureRandBool()) ? InsecureRand32() : 0;
    int ins = (InsecureRandBits(2)) + 1;
    int outs = fSingle ? ins : (InsecureRandBits(2)) + 1;
    for (int in = 0; in < ins; in++) {
        tx.vin.push_back(CTxIn());
        CTxIn& txin = tx.vin.back();
        txin.prevout.hash = InsecureRand256();
        txin.prevout.n = InsecureRandBits(2);
        RandomScript(txin.scriptSig);
        txin.nSequence = (InsecureRandBool()) ? InsecureRand32() : std::numeric_limits<uint32_t>::max();
    }
    for (int out = 0; out < outs; out++) {
        tx.vout.push_back(CTxOut());
<<<<<<< HEAD
        CTxOut &txout = tx.vout.back();
        txout.nValue = InsecureRandMoneyAmount();
=======
        CTxOut& txout = tx.vout.back();
        txout.nValue = InsecureRandRange(100000000);
>>>>>>> d8abe5a8
        RandomScript(txout.scriptPubKey);
    }
}

BOOST_FIXTURE_TEST_SUITE(sighash_tests, BasicTestingSetup)

BOOST_AUTO_TEST_CASE(sighash_test)
{
#if defined(PRINT_SIGHASH_JSON)
    std::cout << "[\n";
    std::cout << "\t[\"raw_transaction, script, input_index, hashType, signature_hash (result)\"],\n";
    int nRandomTests = 500;
#else
    int nRandomTests = 50000;
#endif
    for (int i = 0; i < nRandomTests; i++) {
        int nHashType{int(InsecureRand32())};
        CMutableTransaction txTo;
        RandomTransaction(txTo, (nHashType & 0x1f) == SIGHASH_SINGLE);
        CScript scriptCode;
        RandomScript(scriptCode);
        int nIn = InsecureRandRange(txTo.vin.size());

        uint256 sh, sho;
        sho = SignatureHashOld(scriptCode, CTransaction(txTo), nIn, nHashType);
        sh = SignatureHash(scriptCode, txTo, nIn, nHashType, 0, SigVersion::BASE);
#if defined(PRINT_SIGHASH_JSON)
        CDataStream ss(SER_NETWORK, PROTOCOL_VERSION);
        ss << txTo;

        std::cout << "\t[\"";
        std::cout << HexStr(ss) << "\", \"";
        std::cout << HexStr(scriptCode) << "\", ";
        std::cout << nIn << ", ";
        std::cout << nHashType << ", \"";
        std::cout << sho.GetHex() << "\"]";
        if (i + 1 != nRandomTests) {
            std::cout << ",";
        }
        std::cout << "\n";
#endif
        // BOOST_CHECK(sh == sho);
    }
#if defined(PRINT_SIGHASH_JSON)
    std::cout << "]\n";
#endif
}

// Goal: check that SignatureHash generates correct hash
BOOST_AUTO_TEST_CASE(sighash_from_data)
{
    UniValue tests = read_json(std::string(json_tests::sighash, json_tests::sighash + sizeof(json_tests::sighash)));

    for (unsigned int idx = 0; idx < tests.size(); idx++) {
        const UniValue& test = tests[idx];
        std::string strTest = test.write();
        if (test.size() < 1) // Allow for extra stuff (useful for comments)
        {
            BOOST_ERROR("Bad test: " << strTest);
            continue;
        }
        if (test.size() == 1) continue; // comment

        std::string raw_tx, raw_script, sigHashHex;
        int nIn, nHashType;
        uint256 sh;
        CTransactionRef tx;
        CScript scriptCode = CScript();

        try {
            // deserialize test data
            raw_tx = test[0].get_str();
            raw_script = test[1].get_str();
            nIn = test[2].getInt<int>();
            nHashType = test[3].getInt<int>();
            sigHashHex = test[4].get_str();

            CDataStream stream(ParseHex(raw_tx), SER_NETWORK, PROTOCOL_VERSION);
            stream >> tx;

            TxValidationState state;
            BOOST_CHECK_MESSAGE(CheckTransaction(*tx, state), strTest);
            BOOST_CHECK(state.IsValid());

            std::vector<unsigned char> raw = ParseHex(raw_script);
            scriptCode.insert(scriptCode.end(), raw.begin(), raw.end());
        } catch (...) {
            BOOST_ERROR("Bad test, couldn't deserialize data: " << strTest);
            continue;
        }

        sh = SignatureHash(scriptCode, *tx, nIn, nHashType, 0, SigVersion::BASE);
        BOOST_CHECK_MESSAGE(sh.GetHex() == sigHashHex, strTest);
    }
}
BOOST_AUTO_TEST_SUITE_END()<|MERGE_RESOLUTION|>--- conflicted
+++ resolved
@@ -104,13 +104,8 @@
     }
     for (int out = 0; out < outs; out++) {
         tx.vout.push_back(CTxOut());
-<<<<<<< HEAD
         CTxOut &txout = tx.vout.back();
         txout.nValue = InsecureRandMoneyAmount();
-=======
-        CTxOut& txout = tx.vout.back();
-        txout.nValue = InsecureRandRange(100000000);
->>>>>>> d8abe5a8
         RandomScript(txout.scriptPubKey);
     }
 }
