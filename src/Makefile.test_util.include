--- conflicted
+++ resolved
@@ -8,51 +8,6 @@
   $(LIBTEST_UTIL)
 
 TEST_UTIL_H = \
-<<<<<<< HEAD
-    test/util/blockfilter.h \
-    blsct/arith/elements.h \
-    blsct/arith/endianness.h \
-    blsct/arith/mcl/mcl_g1point.h \
-    blsct/arith/mcl/mcl_scalar.h \
-    blsct/arith/mcl/mcl_initializer.h \
-    blsct/double_public_key.cpp \
-    blsct/private_key.cpp \
-    blsct/public_key.cpp \
-    blsct/public_keys.cpp \
-    test/util/chainstate.h \
-    test/util/logging.h \
-    test/util/mining.h \
-    test/util/net.h \
-    test/util/script.h \
-    test/util/setup_common.h \
-    test/util/str.h \
-    test/util/transaction_utils.h \
-    test/util/validation.h \
-    test/util/wallet.h
-
-libtest_util_a_CPPFLAGS = $(AM_CPPFLAGS) $(BITCOIN_INCLUDES) $(BOOST_CPPFLAGS)
-libtest_util_a_CXXFLAGS = $(AM_CXXFLAGS) $(PIE_FLAGS)
-libtest_util_a_SOURCES = \
-    blsct/arith/elements.cpp \
-    blsct/arith/mcl/mcl_g1point.cpp \
-    blsct/arith/mcl/mcl_scalar.cpp \
-    blsct/arith/mcl/mcl_initializer.cpp \
-    blsct/double_public_key.cpp \
-    blsct/private_key.cpp \
-    blsct/public_key.cpp \
-    blsct/public_keys.cpp \
-    test/util/blockfilter.cpp \
-    test/util/logging.cpp \
-    test/util/mining.cpp \
-    test/util/net.cpp \
-    test/util/script.cpp \
-    test/util/setup_common.cpp \
-    test/util/str.cpp \
-    test/util/transaction_utils.cpp \
-    test/util/validation.cpp \
-    test/util/wallet.cpp \
-    $(TEST_UTIL_H)
-=======
   blsct/arith/elements.h \
   blsct/arith/endianness.h \
   blsct/arith/mcl/mcl_g1point.h \
@@ -99,5 +54,4 @@
 libtest_util_a_SOURCES += wallet/test/util.cpp
 endif # ENABLE_WALLET
 
-libtest_util_a_SOURCES += $(TEST_UTIL_H)
->>>>>>> 11848561
+libtest_util_a_SOURCES += $(TEST_UTIL_H)