--- conflicted
+++ resolved
@@ -154,11 +154,7 @@
 # ide related
 .vscode
 confdefs.h
-<<<<<<< HEAD
-.cache
-=======
 .cache/
->>>>>>> 1fefaffb
 compile_commands.json
 
 # others
